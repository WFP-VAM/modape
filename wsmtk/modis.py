from __future__ import print_function, division
import numpy as np
import requests
from bs4 import BeautifulSoup
import re
import sys, os
import time
import datetime
from subprocess import Popen, check_output
import h5py
from progress.bar import Bar
from progress.spinner import Spinner
from wsmtk.utils import *
from wsmtk.whittaker import lag1corr, ws2d, ws2d_vc, ws2d_vc_asy
from contextlib import contextmanager, closing
import warnings
import itertools
import bisect
import gc
import array
import multiprocessing as mp
import traceback
import uuid
try:
    import gdal
except ImportError:
    from osgeo import gdal

try:
    range = xrange
except NameError:
    pass

# turn off BeautifulSoup warnings
warnings.filterwarnings("ignore", category=UserWarning, module='bs4')

class MODISquery:
    '''Class for querying and downloading MODIS data.'''

    def __init__(self,url,begindate,enddate,username=None,password=None,targetdir=os.getcwd(),global_flag=None,aria2=False, tile_filter=None):
        '''Creates a MODISquery object.

        Args:
            url (str): Query URL as created by downloadMODIS.py
            begindate (str): Begin of period for query as ISO 8601 date string (YYYY-MM-DD)
            enddate (str): End of period for query as ISO 8601 date string (YYYY-MM-DD)
            username (str): Earthdata username (only required for download)
            password (str): Earthdata password (only required for download)
            targetdir (str): Path to target directory for downloaded files (default cwd)
            global_flag (bool):Flag indictaing queried product si global file instead of tiled product
            aria2 (bool): Use aria2 for downloading rather then python's requests
        '''

        self.queryURL = url
        self.username = username
        self.password = password
        self.targetdir = targetdir
        self.files = []
        self.modisURLs = []
        self.begin = datetime.datetime.strptime(begindate,'%Y-%m-%d').date()
        self.end = datetime.datetime.strptime(enddate,'%Y-%m-%d').date()
        self.global_flag = global_flag
        self.aria2 = aria2

        # query for products using session object
        with requests.Session() as sess:

            print('Checking for MODIS products ...',end='')
            try:
                response = sess.get(self.queryURL)
                self.statuscode = response.status_code
                response.raise_for_status()

            except requests.exceptions.RequestException as e:
                print(e)
                sys.exit(1)

            soup = BeautifulSoup(response.content,features="html.parser")

            # results for global products are date directories on server, so need to query separately
            if self.global_flag:

                r = re.compile('.*.hdf$')

                dates = np.array([x.getText() for x in soup.findAll('a',href=True) if re.match('\d{4}\.\d{2}\.\d{2}',x.getText())])
                dates_parsed = [datetime.datetime.strptime(x,'%Y.%m.%d/').date() for x in dates]

                dates_ix = np.flatnonzero(np.array([x >= self.begin and x < self.end for x in dates_parsed]))

                for d in dates[dates_ix]:

                    try:
                        response = sess.get(self.queryURL + d)

                    except requests.exceptions.RequestException as e:
                        print(e)
                        print('Error accessing {} - skipping.'.format(self.queryURL + d))

                    soup = BeautifulSoup(response.content,features="html.parser")

                    hrefs = soup.find_all('a',href=True)

                    hdf_file = [x.getText() for x in hrefs if re.match(r,x.getText())]

                    try:
                        self.modisURLs.append(self.queryURL + d + hdf_file[0])
                    except IndexError:
                        print('No HDF file found in {} - skipping.'.format(self.queryURL + d))
                        continue

            else:

                r = re.compile(".+(h\d+v\d+).+")

                urls = [x.getText() for x in soup.find_all('url')]

                if tile_filter:

                    tiles = [x.lower() for x in tile_filter]

                    self.modisURLs = [x for x in urls if any(t in x for t in tiles)]

                else:

                    self.modisURLs = urls

                self.tiles = list(set([r.search(x).group(1) for x in self.modisURLs]))


        self.results = len(self.modisURLs)
        print('... done.\n')

        # check for results
        if self.results > 0:
            print('{} results found.\n'.format(self.results))
        else:
            print('0 results found. Please check query!')


    def setCredentials(self,username,password):
        '''Set Earthdata credentials.

        Sets Earthdata username and password in created MODISquery object.

        Args:
            username (str): Earthdata username
            password (str): Earthdata password
        '''

        self.username=username
        self.password=password

    def download(self):
        '''Downloads MODIS products.

        Download of files found through query, Earthdata username and password required!
        '''

        if self.username is None or self.password is None:
            raise SystemExit('No credentials found. Please run .setCredentials(username,password)!')

        print('[%s]: Downloading products to %s ...\n' % (time.strftime("%Y-%m-%d %H:%M:%S", time.localtime()),self.targetdir))

        # download using WGET if True
        if self.aria2:

            # fail if WGET not installed
            try:
                temp = check_output(['aria2c', '--version'])
            except:
                raise SystemExit("ARIA2 download needs ARIA2 to be available in PATH! Please make sure it's installed and available in PATH!")

            # if targetdir doesn't exist, create

            if not os.path.exists(self.targetdir):

                try:
                    os.mkdir(self.targetdir)
                except FileNotFoundError:
                    print('\nCould not create target directory {} (Trying to create directories recursively?)\n'.format(self.targetdir))
                    sys.exit(1)


            flist = self.targetdir + '/{}'.format(str(uuid.uuid4()))

            # write URLs of query resuls to disk for WGET
            with open(flist,'w') as thefile:
                for item in self.modisURLs:
                    thefile.write("%s\n" % item)

            args = ['aria2c','--file-allocation=none','-m','50','--retry-wait','2','-c','-x','10','-s','10','--http-user',self.username,'--http-passwd',self.password,'-d',self.targetdir]

            # execute subprocess
            p = Popen(args + ['-i',flist])
            p.wait()

            # remove filelist.txt if all downloads are successful
            if p.returncode is not 0:
                print("\nError (error code {}) occured during download, please check files against MODIS URL list ({})!\n".format(p.returncode,flist))
            else:
                os.remove(flist)


            self.files = [self.targetdir + os.path.basename(x) for x in self.modisURLs]

        # download with requests
        else:

            r = re.compile('.*.hdf$')

            session = SessionWithHeaderRedirection(self.username, self.password)

            for ix,u in enumerate(self.modisURLs):
                print('{} of {}'.format(ix+1,self.results))

                fname = u[u.rfind('/')+1:]

                if os.path.exists('{}/{}'.format(self.targetdir,fname)):
                    print('\nSkipping {} - {} already exists in {}!\n'.format(u,fname,self.targetdir))
                    continue


                try:
                    response = session.get(u, stream=True)
                    response.raise_for_status()

                    spinner = Spinner('Downloading {} ... '.format(fname))

                    with open(fname, 'wb') as fopen:
                        for chunk in response.iter_content(chunk_size=1024*1024):
                            fopen.write(chunk)
                            spinner.next()

                    self.files = self.files + [self.targetdir + fname]
                    print(' done.\n')
                except requests.exceptions.HTTPError as e:
                    print('Error downloading {} - skipping. Error message: {}'.format(u,e))
                    continue

        print('\n[{}]: Downloading finished.'.format(time.strftime("%Y-%m-%d %H:%M:%S", time.localtime())))



class MODISrawh5:
    '''Class for raw MODIS data collected into HDF5 file, ready for smoothing.

    For MOD/MYD 13 products, MOD and MYD are interleaved into a combined MXD.
    '''

<<<<<<< HEAD
    def __init__(self,files,vpc=None,targetdir=os.getcwd()):
=======
    def __init__(self,files,param=None,targetdir=os.getcwd(),interleave=False):
>>>>>>> d9019d14
        '''Create a MODISrawh5 class

        Args:
            files ([str]): A list of absolute paths to MODIS raw hdf files to be processed
            vpc (str): VAM product code to be processed (default VIM/LTD)
            targetdir (str): Target directory for raw MODIS HDF5 file
        '''

        self.targetdir = targetdir
        #self.resdict = dict(zip(['250m','500m','1km','0.05_Deg'],[x/112000 for x in [250,500,1000,5600]])) ## commented for original resolution
        self.vpcdict = dict(zip(['VIM', 'VEM', 'LTD', 'LTN'], ['NDVI', 'EVI', 'LST_Day', 'LST_Night']))
        self.dts_regexp = re.compile(r'.+A(\d{7}).+')
        self.rawdates = [re.findall(self.dts_regexp,x)[0] for x in files]
        self.files = [x for (y,x) in sorted(zip(self.rawdates,files))]
        self.rawdates.sort()
        self.nfiles = len(self.files)
        self.ref_file = self.files[0]
        self.ref_file_basename = os.path.basename(self.ref_file)

        # class works only for M.D11 and M.D13 products
        if not re.match(r'M.D13\w\d',self.ref_file_basename) and not re.match(r'M.D11\w\d',self.ref_file_basename):
            raise SystemExit("Processing only implemented for M*D11 or M*13 products!")

        # Patterns for string extraction
        ppatt = re.compile(r'M\w{6}')
        vpatt = re.compile('.+\.(\d{3})\..+')
        tpatt = re.compile(r'h\d+v\d+')

        # Open reference file
        ref = gdal.Open(self.ref_file)

        # When no product is selected, the default is VIM and LTD
        if not vpc:
            ref_sds = [x[0] for x in ref.GetSubDatasets() if self.vpcdict['VIM'] in x[0] or self.vpcdict['LTD'] in x[0]][0]
            self.vpc = [key for key, value in self.vpcdict.items() if value in ref_sds][0]
            ref_sds = None
        elif vpc in self.vpcdict.keys():
            self.vpc = vpc
        else:
            raise ValueError('VAM product code string not recognized. Available products are %s.' % [x for x in self.vpcdict.keys()])

        ref = None

        # VAM pproduct code to be included in filename
        fname_vpc = self.vpc

        # check for MOD/MYD interleaving
<<<<<<< HEAD
        if self.vpc is 'VIM' and any(['MOD' in os.path.basename(x) for x in files]) and any(['MYD' in os.path.basename(x) for x in files]):
=======
        if interleave and self.param == 'VIM':
>>>>>>> d9019d14
            self.product = [re.sub(r'M[O|Y]D','MXD',re.findall(ppatt,self.ref_file_basename)[0])]
            self.temporalresolution = 8
            self.tshift = 8
        else:
            self.product = re.findall(ppatt,self.ref_file_basename)
            if re.match(r'M[O|Y]D13\w\d',self.product[0]):
                self.temporalresolution = 16
                self.tshift = 8

            elif re.match(r'M[O|Y]D11\w\d',self.product[0]):
                self.temporalresolution = 8
                self.tshift = 4

                # LST has specific VAM product codes for the file naming

                if self.vpc == 'LTD':

                    if re.match(r'MOD11\w\d',self.product[0]):

                        fname_vpc = 'TDT'

                    elif re.match(r'MYD11\w\d',self.product[0]):

                        fname_vpc = 'TDA'

                    else:
                        pass

                elif self.vpc == 'LTN':

                    if re.match(r'MOD11\w\d',self.product[0]):

                        fname_vpc = 'TNT'

                    elif re.match(r'MYD11\w\d',self.product[0]):

                        fname_vpc = 'TNA'

                    else:
                        pass


        # Name of file to be created/updated
        self.outname = '{}/{}/{}.{}.h5'.format(
                                    self.targetdir,
                                    self.vpc,
                                    '.'.join(self.product + re.findall(tpatt,self.ref_file_basename) + [re.sub(vpatt,'\\1',self.ref_file_basename)]),
                                    fname_vpc)

        self.exists = os.path.isfile(self.outname)
        ref = None


    def create(self,compression='gzip',chunk=None):
        '''Creates the HDF5 file.

        Args:
            compression (str): Compression method to be used (default = gzip)
            chunk (int): Number of pixels per chunk (needs to define equal sized chunks!)
        '''

        #print('\nCreating file: {} ... '.format(self.outname), end='')

        ref = gdal.Open(self.ref_file)
        ref_sds = [x[0] for x in ref.GetSubDatasets() if self.vpcdict[self.vpc] in x[0]][0]

        # reference raster
        rst = gdal.Open(ref_sds)
        ref_sds = None
        ref = None

        nrows = rst.RasterYSize
        ncols = rst.RasterXSize

        if not chunk:
            # default chunksize (nrows, cols)
            self.chunks = ((nrows*ncols)//25,10)
        else:
            self.chunks = (chunk,10)

        # Check if chunksize is OK
        try:
            assert ((nrows*ncols)/self.chunks[0]).is_integer(), "Number of chunks not equal!"
        except AssertionError:
            print('\n\nChunksize must result in equal number of chunks. Please adjust chunksize!')
            rst = None
            raise


        self.nodata_value = int(rst.GetMetadataItem('_FillValue'))

        # Read datatype
        dt = rst.GetRasterBand(1).DataType

        # Parse datatype - on error use default Int16
        try:
            self.datatype = dtype_GDNP(dt)
        except IndexError:
            print("\n\n Couldn't read data type from dataset. Using default Int16!\n")
            self.datatype = (3,'int16')

        trans = rst.GetGeoTransform()
        prj = rst.GetProjection()

        rst = None

        # Create directory if necessary
        if not os.path.exists(os.path.dirname(self.outname)):

            # Try statements caches possible error when multiple tiles are processed in parallel
            try:
                os.makedirs(os.path.dirname(self.outname))
            except FileExistsError:
                pass

        # Create HDF5 file
        try:

            with h5py.File(self.outname,'x',libver='latest') as h5f:
                dset = h5f.create_dataset('data',shape=(nrows*ncols,self.nfiles),dtype=self.datatype[1],maxshape=(nrows*ncols,None),chunks=self.chunks,compression=compression,fillvalue=self.nodata_value)
                h5f.create_dataset('dates',shape=(self.nfiles,),maxshape=(None,),dtype='S8',compression=compression)
                dset.attrs['geotransform'] = trans
                dset.attrs['projection'] = prj
                dset.attrs['resolution'] = trans[1] # res ## commented for original resolution
                dset.attrs['nodata'] = self.nodata_value
                dset.attrs['temporalresolution'] = self.temporalresolution
                dset.attrs['tshift'] = self.tshift
                dset.attrs['RasterXSize'] = ncols
                dset.attrs['RasterYSize'] = nrows

            self.exists = True
            #print('done.\n')

        except:
            print('\n\nError creating {}! Check input parameters (especially if compression/filter is available) and try again. Corrupt file will be removed now. \n\nError message: \n'.format(self.outname))
            os.remove(self.outname)
            raise

    def update(self):
        '''Ingest raw data into MODIS raw HDF5 file.

        When a new HDF5 file is created, uodate will also handle the first data ingest.
        '''

        #print('Processing MODIS files ...\n')

        try:

            with h5py.File(self.outname,'r+',libver='latest') as h5f:
                dset = h5f.get('data')
                dts  = h5f.get('dates')
                self.chunks = dset.chunks
                self.nodata_value = dset.attrs['nodata'].item()
                self.ncols = dset.attrs['RasterXSize'].item()
                self.nrows = dset.attrs['RasterYSize'].item()
                self.datatype = dtype_GDNP(dset.dtype.name)
                dset.attrs['processingtimestamp'] = time.strftime("%Y-%m-%d %H:%M:%S", time.localtime())

                # Load any existing dates and combine with new dates
                dates_combined = [x.decode() for x in dts[...] if len(x) > 0 and x.decode() not in self.rawdates]

                [dates_combined.append(x) for x in self.rawdates]

                # New total temporal length
                n = len(dates_combined)

                # if new total temporal length is bigger than dataset, datasets need to be resized for additional data
                if n > dset.shape[1]:
                    dts.resize((n,))
                    dset.resize((dset.shape[0],n))

                # Sorting index to ensure temporal continuity
                sort_ix = np.argsort(dates_combined)

                # Manual garbage collect to prevent out of memory
                [gc.collect() for x in range(3)]


                # preallocate array
                arr = np.zeros((self.chunks[0],n),dtype=self.datatype[1])

                #bar = Bar('Processing',fill='=',max=self.nfiles,suffix='%(percent)d%%  ')

                #bar.goto(0)

                # Open all files and keep reference in handler

                handler = FileHandler(self.files,self.vpcdict[self.vpc])

                handler.open()

                ysize = self.chunks[0]//self.ncols

                for b in range(0, dset.shape[0], self.chunks[0]):

                    yoff = b//self.ncols

                    for b1 in range(0, n, self.chunks[1]):

                        arr[..., b1:b1+self.chunks[1]] = dset[b:b+self.chunks[0], b1:b1+self.chunks[1]]

                    del b1

                    for fix,f in enumerate(self.files):

                        try:

                            arr[...,dates_combined.index(self.rawdates[fix])] = handler.handles[fix].ReadAsArray(xoff=0,yoff=yoff,xsize=self.ncols,ysize=ysize).flatten()

                        except AttributeError:

                            print('Error reading from {}. Using nodata ({}) value.'.format(f,self.nodata_value))

                            arr[...,dates_combined.index(self.rawdates[fix])] = self.nodata_value

                    arr = arr[...,sort_ix]

                    for b1 in range(0, n, self.chunks[1]):

                        dset[b:b+self.chunks[0], b1:b1+self.chunks[1]] = arr[..., b1:b1+self.chunks[1]]

                handler.close()

                # Write back date list
                dates_combined.sort()
                dts[...] = [n.encode("ascii", "ignore") for n in dates_combined]

            #print('\ndone.\n')

        except:
            print('Error updating {}! File may be corrupt, consider creating the file from scratch, or closer investigation. \n\nError message: \n'.format(self.outname))
            traceback.print_exc()
            raise

    def __str__(self):
        '''String to be displayed wen printing an instance of the class object'''
        return("MODISrawh5 object: %s - %s files - exists on disk: %s" % (self.outname, self.nfiles, self.exists))


class MODISsmth5:
    '''Class for smoothed MODIS data collected into HDF5 file.'''

    def __init__(self,rawfile,startdate=None,tempint=None,nsmooth=0,nupdate=0,targetdir=os.getcwd(),nworkers=1):
        '''Create MODISsmth5 object.

        Args:
            rawfile (str): Full path to a MODISrawh5 file
            tempint (int): Integer specifying temporal interpolation (default is None, so native temporal resolution)
            nsmooth (int): Number of raw timesteps used for smoothing (default is all)
            nupdate (int): Number of smoothed timesteps to be updated (default is all)
            targetdir (str): Path to target directory for smoothed HDF5 file
            nworkers (int): Number of worker processes used in parallel
        '''
        if nsmooth and nupdate:
            assert nsmooth >= nupdate, "nsmooth >= nupdate!!!!"

        self.targetdir = targetdir
        self.rawfile = rawfile
        self.nworkers = nworkers
        self.nupdate = nupdate
        self.nsmooth = nsmooth
        self.startdate = startdate

        # Get info from raw HDF5
        with h5py.File(self.rawfile,'r') as h5f:
            dset = h5f.get('data')
            dts = h5f.get('dates')

            rawshape = dset.shape

            self.rawdates = [x.decode() for x in dts[-self.nsmooth:]]

            # Number of timesteps for smoothing must be bigger than for updating

        # Parse tempint to get flag for filename
        try:
            txflag = txx(tempint)
        except ValueError:
            raise SystemExit('Value for temporal interpolation not valid (interger for number of days required)!')

        if txflag != 'n':
            self.tinterpolate = True
            self.temporalresolution = tempint
            if self.startdate:
                txflag = 'c'
        else:
            self.tinterpolate = False
            self.temporalresolution = None


        # Filename for smoothed HDF5
        self.outname = '{}/{}.tx{}.{}.h5'.format(
                                    self.targetdir,
                                    '.'.join(os.path.basename(rawfile).split('.')[:-2]),
                                    txflag,
                                    os.path.basename(rawfile).split('.')[-2:-1][0])

        self.exists = os.path.isfile(self.outname)

    def create(self):
        '''Creates smoothed HDF5 file on disk.'''

        # Try reading info from raw HDF5
        try:
            with h5py.File(self.rawfile,'r') as h5f:
                dset = h5f.get('data')
                dts = h5f.get('dates')
                dt = dset.dtype.name
                cmpr = dset.compression
                rawshape = dset.shape
                ncols = dset.attrs['RasterXSize']
                nrows = dset.attrs['RasterYSize']
                rawchunks = dset.chunks
                rgt = dset.attrs['geotransform']
                rpj = dset.attrs['projection']
                rres = dset.attrs['resolution']
                rnd = dset.attrs['nodata']
                rtres = dset.attrs['temporalresolution'].item()
                tshift = dset.attrs['tshift'].item()
                firstday = fromjulian(dts[0].decode())

        except Exception as e:
            raise SystemExit('Error reading rawfile {}. File may be corrupt. \n\n Error message: \n\n {}'.format(self.rawfile,e))

        # Read native temporal resolution if no user input was supplied
        if not self.temporalresolution:
            self.temporalresolution = rtres

        dates = DateHelper(rawdates=self.rawdates, rtres=rtres,stres=self.temporalresolution, start = self.startdate, nupdate=self.nupdate)

        if not self.tinterpolate:
            dates.target = self.rawdates

        n = len(dates.target)

        #print('\nCreating file: {} ... '.format(self.outname), end='')

        try:
            with h5py.File(self.outname,'x',libver='latest') as h5f:
                dset = h5f.create_dataset('data',shape=(rawshape[0],n),dtype=dt,maxshape=(rawshape[0],None),chunks=rawchunks,compression=cmpr,fillvalue=rnd)
                h5f.create_dataset('sgrid',shape=(nrows*ncols,),dtype='float32',maxshape=(nrows*ncols,),chunks=(rawchunks[0],),compression=cmpr)
                h5f.create_dataset('dates',shape=(n,),maxshape=(None,),dtype='S8',compression=cmpr,data = [x.encode('ascii','ignore') for x in dates.target])
                dset.attrs['geotransform'] = rgt
                dset.attrs['projection'] = rpj
                dset.attrs['resolution'] = rres
                dset.attrs['nodata'] = rnd
                dset.attrs['temporalresolution'] = self.temporalresolution
                dset.attrs['RasterYSize'] = nrows
                dset.attrs['RasterXSize'] = ncols

        except:
            print('\n\nError creating {}! Check input parameters (especially if compression/filter is available) and try again. Corrupt file will be removed now. \n\nError message: \n'.format(self.outname))
            os.remove(self.outname)
            raise


        self.exists = True
        #print('done.\n')

    def ws2d(self,s):

        '''Apply whittaker smoother with fixed s-value to data.

        Args:
            s (float): log10 value of s
        '''

        with h5py.File(self.rawfile,'r') as rawh5, h5py.File(self.outname,'r+') as smth5:
            raw_ds = rawh5.get('data')
            raw_dts = rawh5.get('dates')
            rtres = raw_ds.attrs['temporalresolution'].item()

            smt_ds = smth5.get('data')
            smt_dts = smth5.get('dates')

            rawshape = raw_ds.shape
            rawchunks = raw_ds.chunks

            smoothshape = smt_ds.shape
            smoothchunks = smt_ds.chunks

            nodata = raw_ds.attrs['nodata'].item()

            self.temporalresolution = smt_ds.attrs['temporalresolution'].item()
            tshift = raw_ds.attrs['tshift'].item()

            # Store run parameters for infotool
            smt_ds.attrs['processingtimestamp'] = time.strftime("%Y-%m-%d %H:%M:%S", time.localtime())
            smt_ds.attrs['lastrun'] = "fixed s: log10(sopt) = {}".format(s)
            smt_ds.attrs['log10sopt'] = s

            dates = DateHelper(rawdates=self.rawdates, rtres=rtres,stres=self.temporalresolution, start = self.startdate, nupdate=self.nupdate)
            if not self.tinterpolate:
                dates.target = self.rawdates

            dix = dates.getDIX()

            # Resize if date list is bigger than shape of smoothed data
            if len(dates.target) > smoothshape[0]:
                smt_dts.resize((len(dates.target),))
                smt_ds.resize((smoothshape[0],len(dates.target)))
                smt_dts[...] = [x.encode("ascii", "ignore") for x in dates.target]

            # calculate offsets

            rawoffset = [x.decode() for x in raw_dts[...]].index(self.rawdates[0])
            smoothoffset = [x.decode() for x in smt_dts[...]].index(dates.target[0])

            if self.nworkers > 1:

                if self.tinterpolate:

                    shared_array_smooth = init_shared(smoothchunks[0] * len(dates.target))
                    arr_smooth = tonumpyarray(shared_array_smooth)
                    arr_smooth.shape = (smoothchunks[0],len(dates.target))
                    arr_smooth[...] = nodata


                    vec_dly = dates.getDV(nodata)

                    # Shift for interpolation
                    for d in self.rawdates:
                        vec_dly[dates.daily.index((fromjulian(d) + datetime.timedelta(tshift)).strftime('%Y%j'))] = -1

                else:
                    vec_dly = None
                    shared_array_smooth = None
                    arr_smooth = None

                shared_array_raw = init_shared(rawchunks[0] * len(self.rawdates))
                parameters = init_parameters(rdim=(rawchunks[0], len(self.rawdates)),sdim=(smoothchunks[0], len(dates.target)), nd=nodata, s=s, shared_array_smooth=shared_array_smooth, vec_dly=vec_dly, dix=dix)

                arr_raw = tonumpyarray(shared_array_raw)

                arr_raw.shape = (rawchunks[0], len(self.rawdates))

                with closing(mp.Pool(processes=self.nworkers,initializer = init_worker, initargs = (shared_array_raw,parameters))) as pool:

                    # load raw data
                    for br in range(0,rawshape[0],rawchunks[0]):

                        for bc in range(0,len(self.rawdates),rawchunks[1]):
                            bco = bc + rawoffset

                            arr_raw[:, bc:bc+rawchunks[1]] = raw_ds[br:br+rawchunks[0], bco:bco+rawchunks[1]]

                        ndix = np.sum(arr_raw!=-3000,1)>0 #70
                        mapIX = np.where(ndix)[0]

                        if len(mapIX) == 0:
                            #no data points, skipping to next block
                            continue

                        res = pool.map(execute_ws2d,mapIX)

                        # write back data
                        if self.tinterpolate:

                            for bc in range(0,len(dates.target),smoothchunks[1]):
                                bco = bc + smoothoffset

                                smt_ds[br:br+rawchunks[0], bco:bco+rawchunks[1]] = arr_smooth[:, bc:bc+rawchunks[1]]

                            arr_smooth[...] = nodata

                        else:

                            for bc in range(0,len(dates.target),smoothchunks[1]):
                                bco = bc + smoothoffset

                                smt_ds[br:br+rawchunks[0], bco:bco+rawchunks[1]] = arr_raw[:, bc:bc+rawchunks[1]]

            else:

                arr_raw = np.zeros((rawchunks[0], len(self.rawdates)),dtype='double')

                # Create weights array
                wts = arr_raw.copy()

                if self.tinterpolate:

                    arr_smooth = np.zeros((smoothchunks[0],len(dates.target)),dtype='double')

                    vec_dly = dates.getDV(nodata)

                    # Shift for interpolation
                    for d in self.rawdates:
                        vec_dly[dates.daily.index((fromjulian(d) + datetime.timedelta(tshift)).strftime('%Y%j'))] = -1

                else:
                    arr_smooth = None

                for br in range(0,rawshape[0],rawchunks[0]):

                    try:
                        arr_smooth[...] = nodata
                    except TypeError:
                        pass

                    wts[...] = 0

                    for bc in range(0,len(self.rawdates),rawchunks[1]):
                        bco = bc + rawoffset

                        arr_raw[:, bc:bc+rawchunks[1]] = raw_ds[br:br+rawchunks[0], bco:bco+rawchunks[1]]

                    wts[...] = (arr_raw != nodata) * 1

                    ndix = np.sum(wts,1)>0 #70
                    mapIX = np.where(ndix)[0]

                    if len(mapIX) == 0:
                        #no data points, skipping to next block
                        continue

                    for r in mapIX:

                        arr_raw[r,:] = ws2d(y = arr_raw[r,:],lmda = 10**s, w = wts[r,:])

                        if self.tinterpolate:

                            z2 = vec_dly.copy()
                            z2[z2 != nodata] = arr_raw[r,:]
                            z2[...] = ws2d(y = z2, lmda = 0.0001, w = np.array((z2 != nodata) * 1,dtype='double'))
                            arr_smooth[r,:] = z2[dix]

                        else:
                            pass


                    # write back data
                    if self.tinterpolate:

                        for bc in range(0,len(dates.target),smoothchunks[1]):
                            bco = bc + smoothoffset

                            smt_ds[br:br+rawchunks[0], bco:bco+rawchunks[1]] = arr_smooth[:, bc:bc+rawchunks[1]]

                        arr_smooth[...] = nodata

                    else:

                        for bc in range(0,len(dates.target),smoothchunks[1]):
                            bco = bc + smoothoffset

                            smt_ds[br:br+rawchunks[0], bco:bco+rawchunks[1]] = arr_raw[:, bc:bc+rawchunks[1]]

    def ws2d_sgrid(self):

        '''Apply whittaker smootehr with fixed s to data.

        This fixed s version reads a pixel based s value from file, so it needs
        a previous run of V-curve s-optimization.
        '''

        with h5py.File(self.rawfile,'r') as rawh5, h5py.File(self.outname,'r+') as smth5:
            raw_ds = rawh5.get('data')
            raw_dts = rawh5.get('dates')
            rtres = raw_ds.attrs['temporalresolution'].item()

            smt_ds = smth5.get('data')
            smt_dts = smth5.get('dates')
            smt_sgrid = smth5.get('sgrid')

            rawshape = raw_ds.shape
            rawchunks = raw_ds.chunks

            smoothshape = smt_ds.shape
            smoothchunks = smt_ds.chunks

            nodata = raw_ds.attrs['nodata'].item()

            self.temporalresolution = smt_ds.attrs['temporalresolution'].item()
            tshift = raw_ds.attrs['tshift'].item()

            # Store run parameters for infotool
            smt_ds.attrs['processingtimestamp'] = time.strftime("%Y-%m-%d %H:%M:%S", time.localtime())
            smt_ds.attrs['lastrun'] = "fixed s from grid"

            dates = DateHelper(rawdates=self.rawdates, rtres=rtres,stres=self.temporalresolution, start = self.startdate, nupdate=self.nupdate)

            if not self.tinterpolate:
                dates.target = self.rawdates

            dix = dates.getDIX()

            # Resize if date list is bigger than shape of smoothed data
            if len(dates.target) > smoothshape[0]:
                smt_dts.resize((len(dates.target),))
                smt_ds.resize((smoothshape[0],len(dates.target)))
                smt_dts[...] = [x.encode("ascii", "ignore") for x in dates.target]

            # calculate offsets

            rawoffset = [x.decode() for x in raw_dts[...]].index(self.rawdates[0])
            smoothoffset = [x.decode() for x in smt_dts[...]].index(dates.target[0])

            if self.nworkers > 1:

                if self.tinterpolate:

                    shared_array_smooth = init_shared(smoothchunks[0] * len(dates.target))
                    arr_smooth = tonumpyarray(shared_array_smooth)
                    arr_smooth.shape = (smoothchunks[0],len(dates.target))
                    arr_smooth[...] = nodata


                    vec_dly = dates.getDV(nodata)

                    # Shift for interpolation
                    for d in self.rawdates:
                        vec_dly[dates.daily.index((fromjulian(d) + datetime.timedelta(tshift)).strftime('%Y%j'))] = -1

                else:
                    vec_dly = None
                    shared_array_smooth = None
                    arr_smooth = None

                shared_array_raw = init_shared(rawchunks[0] * len(self.rawdates))
                parameters = init_parameters(rdim=(rawchunks[0], len(self.rawdates)),sdim=(smoothchunks[0], len(dates.target)), nd=nodata, shared_array_smooth=shared_array_smooth, vec_dly=vec_dly, dix=dix)

                parameters['shared_array_sgrid'] = init_shared(rawchunks[0])

                arr_raw = tonumpyarray(shared_array_raw)
                arr_raw.shape = (rawchunks[0], len(self.rawdates))

                arr_sgrid = tonumpyarray(parameters['shared_array_sgrid'])

                with closing(mp.Pool(processes=self.nworkers,initializer = init_worker, initargs = (shared_array_raw,parameters))) as pool:

                    # load raw data
                    for br in range(0,rawshape[0],rawchunks[0]):

                        for bc in range(0,len(self.rawdates),rawchunks[1]):
                            bco = bc + rawoffset

                            arr_raw[:, bc:bc+rawchunks[1]] = raw_ds[br:br+rawchunks[0], bco:bco+rawchunks[1]]

                        ndix = np.sum(arr_raw!=-3000,1)>0 #70
                        mapIX = np.where(ndix)[0]

                        if len(mapIX) == 0:
                            #no data points, skipping to next block
                            continue

                        arr_sgrid[...] = smt_sgrid[br:br+rawchunks[0]]

                        res = pool.map(execute_ws2d_sgrid,mapIX)

                        # write back data
                        if self.tinterpolate:

                            for bc in range(0,len(dates.target),smoothchunks[1]):
                                bco = bc + smoothoffset

                                smt_ds[br:br+rawchunks[0], bco:bco+rawchunks[1]] = arr_smooth[:, bc:bc+rawchunks[1]]

                            arr_smooth[...] = nodata

                        else:

                            for bc in range(0,len(dates.target),smoothchunks[1]):
                                bco = bc + smoothoffset

                                smt_ds[br:br+rawchunks[0], bco:bco+rawchunks[1]] = arr_raw[:, bc:bc+rawchunks[1]]

            else:

                arr_raw = np.zeros((rawchunks[0], len(self.rawdates)),dtype='double')
                arr_sgrid = np.zeros((rawchunks[0],),dtype='double')

                # Create weights array
                wts = arr_raw.copy()

                if self.tinterpolate:

                    arr_smooth = np.zeros((smoothchunks[0],len(dates.target)),dtype='double')

                    vec_dly = dates.getDV(nodata)

                    # Shift for interpolation
                    for d in self.rawdates:
                        vec_dly[dates.daily.index((fromjulian(d) + datetime.timedelta(tshift)).strftime('%Y%j'))] = -1

                else:
                    arr_smooth = None

                for br in range(0,rawshape[0],rawchunks[0]):

                    try:
                        arr_smooth[...] = nodata
                    except TypeError:
                        pass

                    wts[...] = 0

                    for bc in range(0,len(self.rawdates),rawchunks[1]):
                        bco = bc + rawoffset

                        arr_raw[:, bc:bc+rawchunks[1]] = raw_ds[br:br+rawchunks[0], bco:bco+rawchunks[1]]

                    wts[...] = (arr_raw != nodata) * 1

                    ndix = np.sum(wts,1)>0 #70
                    mapIX = np.where(ndix)[0]

                    if len(mapIX) == 0:
                        #no data points, skipping to next block
                        continue

                    arr_sgrid[...] = smt_sgrid[br:br+rawchunks[0]]

                    for r in mapIX:

                        arr_raw[r,:] = ws2d(y = arr_raw[r,:],lmda = 10**arr_sgrid[r], w = wts[r,:])

                        if self.tinterpolate:

                            z2 = vec_dly.copy()
                            z2[z2 != nodata] = arr_raw[r,:]
                            z2[...] = ws2d(y = z2, lmda = 0.0001, w = np.array((z2 != nodata) * 1,dtype='double'))
                            arr_smooth[r,:] = z2[dix]

                        else:
                            pass


                    # write back data
                    if self.tinterpolate:

                        for bc in range(0,len(dates.target),smoothchunks[1]):
                            bco = bc + smoothoffset

                            smt_ds[br:br+rawchunks[0], bco:bco+rawchunks[1]] = arr_smooth[:, bc:bc+rawchunks[1]]
                        arr_smooth[...] = nodata

                    else:

                        for bc in range(0,len(dates.target),smoothchunks[1]):
                            bco = bc + smoothoffset

                            smt_ds[br:br+rawchunks[0], bco:bco+rawchunks[1]] = arr_raw[:, bc:bc+rawchunks[1]]


    def ws2d_vc(self,srange,p=None):

        '''Apply whittaker smoother V-curve optimization of s.

        Optionally, a p value can be specified to use asymmetric smoothing.

        Args:
            srange (arr): Float32 array of s-values to apply
            p (float): Percentile value
        '''

        with h5py.File(self.rawfile,'r') as rawh5, h5py.File(self.outname,'r+') as smth5:
            raw_ds = rawh5.get('data')
            raw_dts = rawh5.get('dates')
            rtres = raw_ds.attrs['temporalresolution'].item()

            smt_ds = smth5.get('data')
            smt_dts = smth5.get('dates')
            smt_sgrid = smth5.get('sgrid')

            rawshape = raw_ds.shape
            rawchunks = raw_ds.chunks

            smoothshape = smt_ds.shape
            smoothchunks = smt_ds.chunks

            nodata = raw_ds.attrs['nodata'].item()

            self.temporalresolution = smt_ds.attrs['temporalresolution'].item()
            tshift = raw_ds.attrs['tshift'].item()

            # Store run vampceters for infotool
            smt_ds.attrs['processingtimestamp'] = time.strftime("%Y-%m-%d %H:%M:%S", time.localtime())

            if p:
                smt_ds.attrs['lastrun'] = "V-curve optimization of s with p = {}".format(p)
                smt_ds.attrs['pvalue'] = p
            else:
                smt_ds.attrs['lastrun'] = "V-curve optimization of s"

            dates = DateHelper(rawdates=self.rawdates, rtres=rtres,stres=self.temporalresolution, start = self.startdate,nupdate=self.nupdate)

            if not self.tinterpolate:
                dates.target = self.rawdates

            dix = dates.getDIX()

            # Resize if date list is bigger than shape of smoothed data
            if len(dates.target) > smoothshape[0]:
                smt_dts.resize((len(dates.target),))
                smt_ds.resize((smoothshape[0],len(dates.target)))
                smt_dts[...] = [x.encode("ascii", "ignore") for x in dates.target]

            # calculate offsets

            rawoffset = [x.decode() for x in raw_dts[...]].index(self.rawdates[0])
            smoothoffset = [x.decode() for x in smt_dts[...]].index(dates.target[0])

            if self.nworkers > 1:

                if self.tinterpolate:

                    shared_array_smooth = init_shared(smoothchunks[0] * len(dates.target))
                    arr_smooth = tonumpyarray(shared_array_smooth)
                    arr_smooth.shape = (smoothchunks[0],len(dates.target))
                    arr_smooth[...] = nodata


                    vec_dly = dates.getDV(nodata)

                    # Shift for interpolation
                    for d in self.rawdates:
                        vec_dly[dates.daily.index((fromjulian(d) + datetime.timedelta(tshift)).strftime('%Y%j'))] = -1

                else:
                    vec_dly = None
                    shared_array_smooth = None
                    arr_smooth = None

                shared_array_raw = init_shared(rawchunks[0] * len(self.rawdates))
                parameters = init_parameters(rdim=(rawchunks[0], len(self.rawdates)),sdim=(smoothchunks[0], len(dates.target)), nd=nodata, p=p, shared_array_smooth=shared_array_smooth, vec_dly=vec_dly, dix=dix, srange=srange)

                parameters['shared_array_sgrid'] = init_shared(rawchunks[0])

                arr_raw = tonumpyarray(shared_array_raw)
                arr_raw.shape = (rawchunks[0], len(self.rawdates))

                arr_sgrid = tonumpyarray(parameters['shared_array_sgrid'])

                with closing(mp.Pool(processes=self.nworkers,initializer = init_worker, initargs = (shared_array_raw,parameters))) as pool:

                    # load raw data
                    for br in range(0,rawshape[0],rawchunks[0]):

                        for bc in range(0,len(self.rawdates),rawchunks[1]):
                            bco = bc + rawoffset

                            arr_raw[:, bc:bc+rawchunks[1]] = raw_ds[br:br+rawchunks[0], bco:bco+rawchunks[1]]

                        ndix = np.sum(arr_raw!=-3000,1)>0 #70
                        mapIX = np.where(ndix)[0]

                        if len(mapIX) == 0:
                            #no data points, skipping to next block
                            continue

                        res = pool.map(execute_ws2d_vc,mapIX)

                        # write back data

                        arr_sgrid[arr_sgrid>0] = np.log10(arr_sgrid[arr_sgrid>0])

                        smt_sgrid[br:br+rawchunks[0]] = arr_sgrid[...]
                        arr_sgrid[...] = 0

                        if self.tinterpolate:

                            for bc in range(0,len(dates.target),smoothchunks[1]):
                                bco = bc + smoothoffset

                                smt_ds[br:br+rawchunks[0], bco:bco+rawchunks[1]] = arr_smooth[:, bc:bc+rawchunks[1]]

                            arr_smooth[...] = nodata

                        else:

                            for bc in range(0,len(dates.target),smoothchunks[1]):
                                bco = bc + smoothoffset

                                smt_ds[br:br+rawchunks[0], bco:bco+rawchunks[1]] = arr_raw[:, bc:bc+rawchunks[1]]

            else:

                arr_raw = np.zeros((rawchunks[0], len(self.rawdates)),dtype='double')
                arr_sgrid = np.zeros((rawchunks[0],),dtype='double')

                # Create weights array
                wts = arr_raw.copy()

                if self.tinterpolate:

                    arr_smooth = np.zeros((smoothchunks[0],len(dates.target)),dtype='double')

                    vec_dly = dates.getDV(nodata)

                    # Shift for interpolation
                    for d in self.rawdates:
                        vec_dly[dates.daily.index((fromjulian(d) + datetime.timedelta(tshift)).strftime('%Y%j'))] = -1

                else:
                    arr_smooth = None

                for br in range(0,rawshape[0],rawchunks[0]):

                    try:
                        arr_smooth[...] = nodata
                    except TypeError:
                        pass

                    wts[...] = 0

                    for bc in range(0,len(self.rawdates),rawchunks[1]):
                        bco = bc + rawoffset

                        arr_raw[:, bc:bc+rawchunks[1]] = raw_ds[br:br+rawchunks[0], bco:bco+rawchunks[1]]

                    wts[...] = (arr_raw != nodata) * 1

                    ndix = np.sum(wts,1)>0 #70
                    mapIX = np.where(ndix)[0]

                    if len(mapIX) == 0:
                        #no data points, skipping to next block
                        continue

                    for r in mapIX:

                        if not srange:

                            lc = lag1corr(arr_raw[r,:-1],arr_raw[r,1:],nodata)

                            if lc <= 0.5:
                                sr = np.linspace(-2.0,1.0,16.0)

                            elif lc > 0.5:
                                sr = np.linspace(0.0,3.0,16.0)

                            else:
                                sr = np.linspace(-1.0,1.0,11.0)
                        else:

                            sr = srange

                        if p:
                            arr_raw[r,:] , arr_sgrid[r] = ws2d_vc_asy(y = arr_raw[r,:], w = np.array((arr_raw[r,:] != nodata) * 1,dtype='double'), llas = array.array('d',sr),p=p)
                        else:
                            arr_raw[r,:] , arr_sgrid[r] = ws2d_vc(y = arr_raw[r,:], w = np.array((arr_raw[r,:] != nodata) * 1,dtype='double'), llas = array.array('d',sr))

                        if self.tinterpolate:

                            z2 = vec_dly.copy()
                            z2[z2 != nodata] = arr_raw[r,:]
                            z2[...] = ws2d(y = z2, lmda = 0.0001, w = np.array((z2 != nodata) * 1,dtype='double'))
                            arr_smooth[r,:] = z2[dix]

                        else:
                            pass

                    # write back data

                    arr_sgrid[arr_sgrid>0] = np.log10(arr_sgrid[arr_sgrid>0])

                    smt_sgrid[br:br+rawchunks[0]] = arr_sgrid[...]
                    arr_sgrid[...] = 0

                    if self.tinterpolate:

                        for bc in range(0,len(dates.target),smoothchunks[1]):
                            bco = bc + smoothoffset

                            smt_ds[br:br+rawchunks[0], bco:bco+rawchunks[1]] = arr_smooth[:, bc:bc+rawchunks[1]]

                        arr_smooth[...] = nodata


                    else:

                        for bc in range(0,len(dates.target),smoothchunks[1]):
                            bco = bc + smoothoffset

                            smt_ds[br:br+rawchunks[0], bco:bco+rawchunks[1]] = arr_raw[:, bc:bc+rawchunks[1]]



    def ws2d_vcOpt(self,srange,p=None):

        '''Apply whittaker smoother V-curve optimization of s.

        This current implementation runs the optimization two times, using the first sOpt to further constrain the
        srange.

        Optionally, a p value can be specified to use asymmetric smoothing.

        Args:
            srange (arr): Float32 array of s-values to apply
            p (float): Percentile value
        '''

        with h5py.File(self.rawfile,'r') as rawh5, h5py.File(self.outname,'r+') as smth5:
            raw_ds = rawh5.get('data')
            raw_dts = rawh5.get('dates')
            rtres = raw_ds.attrs['temporalresolution'].item()

            smt_ds = smth5.get('data')
            smt_dts = smth5.get('dates')
            smt_sgrid = smth5.get('sgrid')

            rawshape = raw_ds.shape
            rawchunks = raw_ds.chunks

            smoothshape = smt_ds.shape
            smoothchunks = smt_ds.chunks

            nodata = raw_ds.attrs['nodata'].item()

            self.temporalresolution = smt_ds.attrs['temporalresolution'].item()
            tshift = raw_ds.attrs['tshift'].item()

            # Store run parameters for infotool
            smt_ds.attrs['processingtimestamp'] = time.strftime("%Y-%m-%d %H:%M:%S", time.localtime())

            if p:
                smt_ds.attrs['lastrun'] = "V-curve 2-step optimization of s with p = {}".format(p)
                smt_ds.attrs['pvalue'] = p
            else:
                smt_ds.attrs['lastrun'] = "V-curve 2-step optimization of s"

            dates = DateHelper(rawdates=self.rawdates, rtres=rtres,stres=self.temporalresolution, start = self.startdate,nupdate=self.nupdate)

            if not self.tinterpolate:
                dates.target = self.rawdates

            dix = dates.getDIX()

            # Resize if date list is bigger than shape of smoothed data
            if len(dates.target) > smoothshape[0]:
                smt_dts.resize((len(dates.target),))
                smt_ds.resize((smoothshape[0],len(dates.target)))
                smt_dts[...] = [x.encode("ascii", "ignore") for x in dates.target]

            # calculate offsets

            rawoffset = [x.decode() for x in raw_dts[...]].index(self.rawdates[0])
            smoothoffset = [x.decode() for x in smt_dts[...]].index(dates.target[0])

            if self.nworkers > 1:

                if self.tinterpolate:

                    shared_array_smooth = init_shared(smoothchunks[0] * len(dates.target))
                    arr_smooth = tonumpyarray(shared_array_smooth)
                    arr_smooth.shape = (smoothchunks[0],len(dates.target))
                    arr_smooth[...] = nodata


                    vec_dly = dates.getDV(nodata)

                    # Shift for interpolation
                    for d in self.rawdates:
                        vec_dly[dates.daily.index((fromjulian(d) + datetime.timedelta(tshift)).strftime('%Y%j'))] = -1

                else:
                    vec_dly = None
                    shared_array_smooth = None
                    arr_smooth = None

                shared_array_raw = init_shared(rawchunks[0] * len(self.rawdates))
                parameters = init_parameters(rdim=(rawchunks[0], len(self.rawdates)),sdim=(smoothchunks[0], len(dates.target)), nd=nodata, p=p, shared_array_smooth=shared_array_smooth, vec_dly=vec_dly, dix=dix, srange=srange)

                parameters['shared_array_sgrid'] = init_shared(rawchunks[0])

                arr_raw = tonumpyarray(shared_array_raw)
                arr_raw.shape = (rawchunks[0], len(self.rawdates))

                arr_sgrid = tonumpyarray(parameters['shared_array_sgrid'])

                with closing(mp.Pool(processes=self.nworkers,initializer = init_worker, initargs = (shared_array_raw,parameters))) as pool:

                    # load raw data
                    for br in range(0,rawshape[0],rawchunks[0]):

                        for bc in range(0,len(self.rawdates),rawchunks[1]):
                            bco = bc + rawoffset

                            arr_raw[:, bc:bc+rawchunks[1]] = raw_ds[br:br+rawchunks[0], bco:bco+rawchunks[1]]

                        ndix = np.sum(arr_raw!=-3000,1)>0 #70
                        mapIX = np.where(ndix)[0]

                        if len(mapIX) == 0:
                            #no data points, skipping to next block
                            continue

                        res = pool.map(execute_ws2d_vcOpt,mapIX)

                        # write back data

                        arr_sgrid[arr_sgrid>0] = np.log10(arr_sgrid[arr_sgrid>0])

                        smt_sgrid[br:br+rawchunks[0]] = arr_sgrid[...]
                        arr_sgrid[...] = 0

                        if self.tinterpolate:

                            for bc in range(0,len(dates.target),smoothchunks[1]):
                                bco = bc + smoothoffset

                                smt_ds[br:br+rawchunks[0], bco:bco+rawchunks[1]] = arr_smooth[:, bc:bc+rawchunks[1]]

                            arr_smooth[...] = nodata

                        else:

                            for bc in range(0,len(dates.target),smoothchunks[1]):
                                bco = bc + smoothoffset

                                smt_ds[br:br+rawchunks[0], bco:bco+rawchunks[1]] = arr_raw[:, bc:bc+rawchunks[1]]

            else:

                arr_raw = np.zeros((rawchunks[0], len(self.rawdates)),dtype='double')
                arr_sgrid = np.zeros((rawchunks[0],),dtype='double')

                # Create weights array
                wts = arr_raw.copy()

                if self.tinterpolate:

                    arr_smooth = np.zeros((smoothchunks[0],len(dates.target)),dtype='double')

                    vec_dly = dates.getDV(nodata)

                    # Shift for interpolation
                    for d in self.rawdates:
                        vec_dly[dates.daily.index((fromjulian(d) + datetime.timedelta(tshift)).strftime('%Y%j'))] = -1

                else:
                    arr_smooth = None

                for br in range(0,rawshape[0],rawchunks[0]):

                    try:
                        arr_smooth[...] = nodata
                    except TypeError:
                        pass

                    wts[...] = 0

                    for bc in range(0,len(self.rawdates),rawchunks[1]):
                        bco = bc + rawoffset

                        arr_raw[:, bc:bc+rawchunks[1]] = raw_ds[br:br+rawchunks[0], bco:bco+rawchunks[1]]

                    wts[...] = (arr_raw != nodata) * 1

                    ndix = np.sum(wts,1)>0 #70
                    mapIX = np.where(ndix)[0]

                    if len(mapIX) == 0:
                        #no data points, skipping to next block
                        continue

                    for r in mapIX:

                        z , lopt = ws2d_vc(y = arr_raw[r,:], w = np.array((arr_raw[r,:] != nodata) * 1,dtype='double'), llas = array.array('d',srange))

                        srange_lim = srange[srange <= np.log10(lopt)]

                        if len(srange_lim)==1:
                            srange_lim = np.concatenate([srange_lim-0.2,srange_lim])

                        if p:
                            arr_raw[r,:] , arr_sgrid[r] = ws2d_vc_asy(y = arr_raw[r,:], w = np.array((arr_raw[r,:] != nodata) * 1,dtype='double'), llas = array.array('f',srange_lim),p=p)
                        else:
                            arr_raw[r,:] , arr_sgrid[r] = ws2d_vc(y = arr_raw[r,:], w = np.array((arr_raw[r,:] != nodata) * 1,dtype='double'), llas = array.array('f',srange_lim))

                        if self.tinterpolate:

                            z2 = vec_dly.copy()
                            z2[z2 != nodata] = arr_raw[r,:]
                            z2[...] = ws2d(y = z2, lmda = 0.0001, w = np.array((z2 != nodata) * 1,dtype='double'))
                            arr_smooth[r,:] = z2[dix]

                        else:
                            pass

                    # write back data

                    arr_sgrid[arr_sgrid>0] = np.log10(arr_sgrid[arr_sgrid>0])

                    smt_sgrid[br:br+rawchunks[0]] = arr_sgrid[...]
                    arr_sgrid[...] = 0

                    if self.tinterpolate:

                        for bc in range(0,len(dates.target),smoothchunks[1]):
                            bco = bc + smoothoffset

                            smt_ds[br:br+rawchunks[0], bco:bco+rawchunks[1]] = arr_smooth[:, bc:bc+rawchunks[1]]

                        arr_smooth[...] = nodata


                    else:

                        for bc in range(0,len(dates.target),smoothchunks[1]):
                            bco = bc + smoothoffset

                            smt_ds[br:br+rawchunks[0], bco:bco+rawchunks[1]] = arr_raw[:, bc:bc+rawchunks[1]]


class MODIStiles:
    '''Class for MODIS tiles.

    Converts AOI coordinates to MODIS tile numbers by extracting values from MODIS_TILES.tif.
    '''

    def __init__(self,aoi):
        '''Creates MODIStiles object.

        Args:
            aoi (str): AOI coordinates, eiher LAT LON or XMIN, YMAX, XMAX, YMIN
        '''


        self.aoi = aoi

        # Load MODIS_TILES.tif from data directory
        this_dir, this_filename = os.path.split(__file__)
        ds = gdal.Open(os.path.join(this_dir, "data", "MODIS_TILES.tif"))

        # Try to except TIFF issues
        try:
            gt = ds.GetGeoTransform()

        except AttributeError:
            raise SystemExit("Could not find 'MODIS_TILES.tif' index raster. Try reinstalling the package.")

        # Indices fpr point AOI
        if len(self.aoi) is 2:

            xo = int(round((self.aoi[1]-gt[0])/gt[1]))
            yo = int(round((gt[3]-self.aoi[0])/gt[1]))

            xd = 1
            yd = 1

        # Indices for bounding box AOI
        elif len(self.aoi) is 4:

            xo = int(round((self.aoi[0]-gt[0])/gt[1]))
            yo = int(round((gt[3]-self.aoi[1])/gt[1]))

            xd = int(round((self.aoi[2] - self.aoi[0])/gt[1]))
            yd = int(round((self.aoi[1] - self.aoi[3])/gt[1]))

        # Read
        tile_extract = ds.ReadAsArray(xo,yo,xd,yd)
        ds = None

        # Tile IDs are stored as H*100+V
        tile_tmp = np.unique(tile_extract/100)
        tiles = ["{:05.2f}".format(x) for x in tile_tmp[tile_tmp != 0]]

        self.tiles = ["h{}v{}".format(*x.split('.')) for x in tiles]


class MODISmosaic:
    '''Class for mosaic of MODIS tiles.

    Moisaics tiles per Product, parameter and timestep. Enables extraction as GeoTiff.
    '''

    def __init__(self,files,datemin,datemax,global_flag):
        ''' Creates MODISmosaic object.

        Args:
            files ([str]): List of paths to files used for creating the mosaic
            datemin (str): Datestring for date of earliest mosaic (format YYYYMM)
            datemax (str): Datestring for date of latest mosaic (format YYYYMM)
            global_flag (bool): Flag if mosaic is global product
        '''

        # Regular expression for tile ID
        tile_re = re.compile('.+(h\d+v\d+).+')

        self.global_flag = global_flag

        self.tiles = [re.sub(tile_re,'\\1',os.path.basename(x)) for x in files]
        self.tiles.sort()
        self.files = files

        # Extract tile IDs
        self.h_ix = list(set([re.sub('(h\d+)(v\d+)','\\1',x) for x in self.tiles]))
        self.h_ix.sort()
        self.v_ix = list(set([re.sub('(h\d+)(v\d+)','\\2',x) for x in self.tiles]))
        self.v_ix.sort()

        # get referece tile identifiers

        ref_tile_h = min([x for x in self.tiles if min(self.h_ix) in x])
        ref_tile_v = min([x for x in self.tiles if min(self.v_ix) in x])


        # vertical reference tile is top (left)
        ref = [x for x in self.files if ref_tile_v in x][0]

        # Read metadata from HDF5
        try:

            with h5py.File(ref,'r') as h5f:
                dset = h5f.get('data')
                self.tile_rws = dset.attrs['RasterYSize'].item()
                self.tile_cls = dset.attrs['RasterXSize'].item()
                self.datatype = dset.dtype
                gt_temp_v = dset.attrs['geotransform']
                self.pj = dset.attrs['projection']
                self.nodata = dset.attrs['nodata'].item()

                # If file is global, resolution is already in degrees, otherwhise it's resolution divided with 112000
                if self.global_flag:
                    self.resolution_degrees = dset.attrs['resolution']
                else:
                    self.resolution = dset.attrs['resolution']
                    self.resolution_degrees = self.resolution/112000


                dset = None
                self.dates = [x.decode() for x in h5f.get('dates')[...]]


            # checking referece tile for h

            ref = [x for x in self.files if ref_tile_h in x][0]

            with h5py.File(ref,'r') as h5f:
                dset = h5f.get('data')
                gt_temp_h = dset.attrs['geotransform']
                dset = None


            self.gt = [y for x in [gt_temp_h[0:3],gt_temp_v[3:6]] for y in x]


        except Exception as e:
            print('\nError reading referece file {} for mosaic! Error message: {}\n'.format(ref,e))
            raise

        # Create temporal index from dates available and min max input
        dts_dt = [fromjulian(x) for x in self.dates]
        datemin_p = datetime.datetime.strptime(datemin,'%Y%m').date()
        datemax_p = datetime.datetime.strptime(datemax,'%Y%m').date()

        self.tempIX = np.flatnonzero(np.array([x >= datemin_p and x <= datemax_p for x in dts_dt]))

    def getArray(self,dataset,ix,dt):
        '''Reads values for mosaic into array.

        Args:
            dataset (str): Defines dataset to be read from HDF5 file (default is 'data')
            ix (int): Temporal index
            dt (str): Datatype (default will be read from file)

        Returns
            Array for mosaic
        '''

        # Initialize array
        array = np.zeros(((len(self.v_ix) * self.tile_rws),len(self.h_ix) * self.tile_cls),dtype=dt)

        # read data from intersecting HDF5 files
        for h5f in self.files:

            # Extract tile ID from filename
            t_h = re.sub('.+(h\d+)(v\d+).+','\\1',os.path.basename(h5f))
            t_v = re.sub('.+(h\d+)(v\d+).+','\\2',os.path.basename(h5f))

            # Caluclate row/column offset
            xoff = self.h_ix.index(t_h) * self.tile_cls
            yoff = self.v_ix.index(t_v) * self.tile_rws

            try:

                with h5py.File(h5f,'r') as h5f_o:

                    # Dataset 'sgrid' is 2D, so no idex needed
                    if dataset == 'sgrid':
                        array[yoff:(yoff+self.tile_rws),xoff:(xoff+self.tile_cls)] = h5f_o.get(dataset)[...].reshape(self.tile_rws,self.tile_cls)
                    else:
                        array[yoff:(yoff+self.tile_rws),xoff:(xoff+self.tile_cls)] = h5f_o.get(dataset)[...,ix].reshape(self.tile_rws,self.tile_cls)

            except Exception as e:
                print('Error reading data from file {} to array! Error message {}:\n'.format(h5f,e))
                raise

        return(array)

    def getArrayGlobal(self,dataset,ix,dt):
        '''Reads values for global mosaic into array.

        Since files are global, the array will be a spatial and temporal subset rather than a mosaic.

        Args:
            dataset (str): Defines dataset to be read from HDF5 file (default is 'data')
            ix (int): Temporal index
            dt (str): Datatype (default will be read from file)

        Returns
            Array for mosaic
        '''

        array = np.zeros((self.tile_rws,self.tile_cls),dtype=dt)

        for h5f in self.files:

            try:

                with h5py.File(h5f,'r') as h5f_o:

                    if dataset == 'sgrid':
                        array[...] = h5f_o.get(dataset)[...].reshape(self.tile_rws,self.tile_cls)
                    else:
                        array[...] = h5f_o.get(dataset)[...,ix].reshape(self.tile_rws,self.tile_cls)

            except Exception as e:
                print('Error reading data from file {} to array! Error message {}:\n'.format(h5f,e))
                raise

        return(array)

    @contextmanager
    def getRaster(self,dataset,ix):
        '''Generator for mosaic raster.

        This generator can be used within a context manager and will yield an in-memory raster.

        Args:
            dataset (str): Defines dataset to be read from HDF5 file (default is 'data')
            ix (int): Temporal index
        '''

        # The datatype for sgrid is set to float32
        try:
            if dataset == 'sgrid':
                self.dt_gdal = dtype_GDNP('float32')
            else:
                self.dt_gdal = dtype_GDNP(self.datatype.name)
        except IndexError:
            print("\n\n Couldn't read data type from dataset. Using default Int16!\n")
            dt_gdal = (3,'int16')

        # Use the corresponding getArray function if global_flag
        if self.global_flag:
            array = self.getArrayGlobal(dataset,ix,self.dt_gdal[1])
        else:
            array = self.getArray(dataset,ix,self.dt_gdal[1])

        height, width = array.shape

        driver = gdal.GetDriverByName('GTiff')

        # Create in-memory dataset with virtual filename driver
        self.raster = driver.Create('/vsimem/inmem.tif', width, height, 1, self.dt_gdal[0])

        # Set metadata
        self.raster.SetGeoTransform(self.gt)
        self.raster.SetProjection(self.pj)

        rb = self.raster.GetRasterBand(1)

        rb.SetNoDataValue(self.nodata)

        # Write array
        rb.WriteArray(array)

        yield self

        # Cleanup to be exectuted when context manager closes after yield
        gdal.Unlink('/vsimem/inmem.tif')
        self.raster = None
        driver = None
        del array<|MERGE_RESOLUTION|>--- conflicted
+++ resolved
@@ -247,11 +247,7 @@
     For MOD/MYD 13 products, MOD and MYD are interleaved into a combined MXD.
     '''
 
-<<<<<<< HEAD
-    def __init__(self,files,vpc=None,targetdir=os.getcwd()):
-=======
-    def __init__(self,files,param=None,targetdir=os.getcwd(),interleave=False):
->>>>>>> d9019d14
+    def __init__(self,files,vpc=None,targetdir=os.getcwd(),interleave=False):
         '''Create a MODISrawh5 class
 
         Args:
@@ -299,11 +295,7 @@
         fname_vpc = self.vpc
 
         # check for MOD/MYD interleaving
-<<<<<<< HEAD
-        if self.vpc is 'VIM' and any(['MOD' in os.path.basename(x) for x in files]) and any(['MYD' in os.path.basename(x) for x in files]):
-=======
-        if interleave and self.param == 'VIM':
->>>>>>> d9019d14
+        if interleave and self.vpc == 'VIM':
             self.product = [re.sub(r'M[O|Y]D','MXD',re.findall(ppatt,self.ref_file_basename)[0])]
             self.temporalresolution = 8
             self.tshift = 8
