--- conflicted
+++ resolved
@@ -11,12 +11,8 @@
 import h5py
 import osr
 from progress.bar import Bar
-<<<<<<< HEAD
 from progress.spinner import Spinner
-from .utils import LDOM, SessionWithHeaderRedirection
-=======
-from .utils import LDOM, dtype_GDNP
->>>>>>> 889b6f9a
+from .utils import LDOM, dtype_GDNP, SessionWithHeaderRedirection
 from contextlib import contextmanager
 import pickle
 import warnings
