--- conflicted
+++ resolved
@@ -184,11 +184,7 @@
             for datafile in entry.iter(tag="DataFiles"):
                 for datafilecont in datafile.iter(tag="DataFileContainer"):
                     for content in datafilecont:
-<<<<<<< HEAD
-                        if content.tag in ["FileSize", "ChecksumType", "Checksum"]:
-=======
                         if content.tag in ("FileSize", "ChecksumType", "Checksum"):
->>>>>>> 87438ad9
                             result.update({content.tag: content.text.strip()})
         return result
 
