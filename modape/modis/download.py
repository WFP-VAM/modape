--- conflicted
+++ resolved
@@ -15,11 +15,7 @@
 from datetime import datetime
 from os.path import exists
 from pathlib import Path
-<<<<<<< HEAD
-from typing import List, Tuple, Union
-=======
 from typing import Generator, List, Tuple, Union
->>>>>>> 56ced897
 from xml.etree import ElementTree
 
 import pandas as pd
@@ -209,10 +205,7 @@
         destination: Path,
         overwrite: bool,
         check: bool,
-<<<<<<< HEAD
-=======
         mirror: Path,
->>>>>>> 56ced897
     ) -> Tuple[str, Union[None, Exception]]:
         """Helper function to fetch HDF files
 
@@ -302,67 +295,17 @@
 
                 with session.get(url, stream=True, allow_redirects=True) as response:
                     response.raise_for_status()
-<<<<<<< HEAD
-                    with open(filename_temp, "wb") as openfile:
-=======
                     with open(fp_modapedl, "wb") as openfile:
->>>>>>> 56ced897
                         shutil.copyfileobj(response.raw, openfile, length=16 * 1024 * 1024)
 
                 if check:
                     _check(fp_modapedl)
 
-<<<<<<< HEAD
-                    with session.get(url + ".xml", allow_redirects=True) as hdfxml:
-                        if hdfxml.status_code == 404:
-                            with session.get(
-                                (url[:-3] if url.endswith(".h5") else url[:-4]) + ".cmr.xml",
-                                allow_redirects=True,
-                            ) as cmrxml:
-                                cmrxml.raise_for_status()
-                                file_metadata = self._parse_cmrxml(cmrxml, url.split("/")[-1])
-                        else:
-                            hdfxml.raise_for_status()
-                            file_metadata = self._parse_hdfxml(hdfxml)
-
-                    # check filesize
-                    assert (
-                        str(filename_temp.stat().st_size).strip() == file_metadata["FileSize"]
-                    ), f'Size: {filename_temp.stat().st_size} != {file_metadata["FileSize"]}'
-                    with open(filename_temp, "rb") as openfile:
-                        if file_metadata["ChecksumType"] == "CKSUM":
-                            checksum = str(cksum(openfile))
-                        elif file_metadata["ChecksumType"] == "MD5":
-                            md5_hash = hashlib.md5()
-                            chunk = openfile.read(65536)
-                            while chunk:
-                                md5_hash.update(chunk)
-                                chunk = openfile.read(65536)
-                            checksum = md5_hash.hexdigest().lower()
-                        elif file_metadata["ChecksumType"] == "SHA256":
-                            sha256_hash = hashlib.sha256()
-                            chunk = openfile.read(65536)
-                            while chunk:
-                                sha256_hash.update(chunk)
-                                chunk = openfile.read(65536)
-                            checksum = sha256_hash.hexdigest().lower()
-                        else:
-                            raise ValueError(
-                                f'Unknown Checksum Type: {file_metadata["ChecksumType"]}'
-                            )
-                    # check checksum
-                    assert (
-                        checksum == file_metadata["Checksum"]
-                    ), f'Hash: {checksum} != {file_metadata["Checksum"]}'
-
-                shutil.move(filename_temp, filename_full)
-=======
                 shutil.move(fp_modapedl, fp_download)
                 if mirror is not None:
                     if exists(filename_full):
                         filename_full.unlink()
                     filename_full.symlink_to(fp_download)
->>>>>>> 56ced897
 
             except (HTTPError, ConnectionError, AssertionError, FileNotFoundError) as e:
                 try:
@@ -385,10 +328,7 @@
         nthreads: int = 4,
         max_retries: int = -1,
         robust: bool = False,
-<<<<<<< HEAD
-=======
         mirror: Path = None,
->>>>>>> 56ced897
     ) -> List:
         """Download MODIS HDF files.
 
@@ -454,9 +394,6 @@
 
                         futures = [
                             executor.submit(
-<<<<<<< HEAD
-                                self._fetch, session, values["link"], targetdir, overwrite, robust
-=======
                                 self._fetch,
                                 session,
                                 values["link"],
@@ -464,7 +401,6 @@
                                 overwrite,
                                 robust,
                                 mirror,
->>>>>>> 56ced897
                             )
                             for key, values in to_download.items()
                         ]
