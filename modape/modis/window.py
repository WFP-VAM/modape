"""
MODIS window functions & classes.

This file contains the classes and functions for extracting GeoTIFFs from HDF5 files.

Author: Valentin Pesendorfer, April 2019
"""
# pylint: disable=import-error,R0903,W0706
from contextlib import contextmanager
import datetime
import logging
from os.path import exists
from pathlib import Path
from typing import Union, List
from uuid import uuid4

from osgeo import gdal
import h5py
from modape.constants import DATE_LABELS
from modape.exceptions import HDF5MosaicError
from modape.utils import fromjulian
import numpy as np

log = logging.getLogger(__name__)

class ModisMosaic(object):
    """Class for subsetting or mosaicing HDF5 files.

    This class can be used to mosaic multiple raw or smooth HDF5 files or
    to subset a single HDF5 file (both tiled and global products).
    The generated data will exported as GeoTIFF using the Python GDAL bindings.
    """

    def __init__(self,
                 input_files: List[str]) -> None:
        """Initialize instance of `ModisMosaic` class.

        If multiple HDF5 files are specified as `input_files`, a mosaic of the files
        will be created (need to be of same product and tile/global). It's required that all of the files share the same temporal axis.
        If only one file is specified, either the full file is exported or a subset is created.

        Args:
            input_files (List[str]): List of paths to HDF5 files for mosaicing.

        Raises:
            HDF5MosaicError: If temporal axis is not conistent with multiple files (i.e. contained dates don't line up)

        """
        # check if files are temporal coherernt
        if isinstance(input_files, list):

            reference = None
            for file in input_files:
                with h5py.File(file, "r") as h5f_open:
                    dates = h5f_open.get("dates")[...]
                    if reference is None:
                        reference = dates
                    try:
                        np.testing.assert_array_equal(dates, reference)
                    except AssertionError:
                        raise HDF5MosaicError("Teporal axis of HDF5 input files incompatible for Mosaic")

            self.files = input_files
        else:
            self.files = [input_files]
            with h5py.File(input_files, "r") as h5f_open:
                dates = h5f_open.get("dates")[...]
        self.dates = [fromjulian(x.decode()) for x in dates]

    def generate_mosaics(self,
                         dataset,
                         targetdir,
                         target_srs: str = None,
                         aoi: List[float] = None,
                         overwrite: bool = False,
                         force_doy: bool = False,
                         prefix: str = None,
                         start: datetime.date = None,
                         stop: datetime.date = None,
                         clip_valid: bool = False,
                         round_int: int = None,
                         **kwargs,
<<<<<<< HEAD
                        ) -> list:
        """Generate TIFF mosaics.
=======
                        ) -> List:
        """Generate GeoTIFF mosaics/subsets.
>>>>>>> 07fa0a8a

        This method is creating a GeoTiff mosaic/subsets from the HDF5 files
        passed to the class instance.
        Internally, a virtual raster for each timestep is created,
        warped to the desired SRS (`target_srs`) and then optionally clipped to the
        area of interest (`aoi` as list of corner coordinates). If the dataset is already in the desired SRS,
        the warping is skipped. To transform the resolution of meters to degrees in `EPSG:4326`,
        the original resolution of the dataset in meters is divided by `112000`.

        The exported dates can be limited with `start` and `stop.` By default, existing GeoTIFFs are
        not overwritten. This can be forced with setting `overwrite` to `True`.

        The data to be exported can be clipped to the valid data range of the MODIS product being
        processed (if applicable) to the setting `clip_valid` to `True`. The data can also be rounded
        by passing an integer to `round_int`. This integer will be passed on to `np.round`.

        To modify the output naming, a `prefix` can be specified and if `force_doy` is set to `True`,
        the timestamp will be forced to the format `YYYYjDDD` independent of temporal interpolation.

        More fine scaled adjustment of the output datasets can be achieved with passing keyword arguments
        to `gdal.WarpOptions` and `gdal.TranslateOptions`.

        Args:
            dataset (type): Dataset to mosaic (data or sgrid).
            targetdir (type): Target directory for output Tiffs.
            target_srs (str): Target spatial reference (as expected by gdalwarp).
            aoi (List[float]): AOI bouning box as ULX,ULY,LRX,LRY.
            overwrite (bool): Flag for overwriting existing Tiffs.
            force_doy (bool): Force DOY filenaming instead of VAM labels.
            prefix (str): Perfix for Tiff filenames.
            start (datetime.date): Start date for mosaics.
            stop (datetime.date): Stop date for mosaics.
            clip_valid (bool): Clip values to valid range for MODIS product.
            round_int (int): Round the output.
            gdal_multithread (bool): Use multiple threads for warping
            **kwargs (type): **kwags passed on to `gdal.WarpOptions` and `gdal.TranslateOptions`.

        Raises:
            ValueError: If dataset supplied does not exists in files.
            AssertionError: If write fails.

        """

        try:
            attrs = self._get_metadata(self.files[0], dataset)
        except AssertionError:
            raise ValueError(f"Supplied dataset {dataset} doesn't exist.")

        if prefix is None:
            prefix = ""

        try:
            labels = DATE_LABELS[attrs["temporalresolution"]]
        except KeyError:
            labels = None
            force_doy = True

<<<<<<< HEAD
        output_res = [None, None]
        if "xRes" in kwargs.keys() and "yRes" in kwargs.keys():
=======
        if "xRes" in kwargs and "yRes" in kwargs:
>>>>>>> 07fa0a8a
            output_res = [kwargs["xRes"], kwargs["yRes"]]
            del kwargs["xRes"]
            del kwargs["yRes"]

        elif target_srs == "EPSG:4326":

<<<<<<< HEAD
            if not attrs["globalproduct"]:
                output_res = attrs["resolution"] / 112000
            else:
                output_res = attrs["resolution"]
=======
            try:
                if not attrs["globalproduct"]:
                    output_res = attrs["resolution"] / 112000
                else:
                    output_res = attrs["resolution"]
            except KeyError:
                log.warning("Could not determine target resolution from file!")
                output_res = [None, None]
        else:
            output_res = [None, None]
>>>>>>> 07fa0a8a

        try:
            nodata = kwargs["noData"]
        except KeyError:
            nodata = attrs["nodata"]

        try:
            dtype = kwargs["outputType"]
        except KeyError:
            dtype = attrs["dtype"]

        try:
            resample = kwargs["resampleAlg"]
        except KeyError:
            resample = "near"

        if "multithread" in kwargs:
            gdal_multithread = bool(kwargs["multithread"])
            del kwargs["multithread"]
        else:
            gdal_multithread = False

        filename_root = f"{targetdir}/{prefix}{attrs['vamcode'].lower()}"

        if len(attrs["dataset_shape"]) == 1:
            date_index = [None]

        else:
            if start is None:
                start = self.dates[0]

            if stop is None:
                stop = self.dates[-1]

            date_index = [x for x, y in enumerate(self.dates) if start <= y <= stop]

        mosaics = []
        for ii in date_index:

            if ii is None:
                assert dataset == "sgrid"
                filename = filename_root + "_sgrid.tif"

            else:

                date = self.dates[ii]

                if force_doy:
                    filename = filename_root + date.strftime("%Yj%j") + ".tif"
                else:
                    filename = f"{filename_root}{date.year}{date.month:02}{labels[date.day]}.tif"

                if exists(filename):
                    if not overwrite:
                        log.info("%s already exists. Please set overwrite to True.")
                        continue

            log.info("Processing %s", filename)

            rasters = []
            for file in self.files:
                rasters.append(
                    self._get_raster(
                        file,
                        dataset,
                        clip_valid,
                        round_int=round_int,
                        ix=ii,
                    )
                )

            translate_options = {
                "outputType": attrs["dtype"],
                "noData": attrs["nodata"],
<<<<<<< HEAD
                "projWin": aoi
            }
            translate_options.update(kwargs)

            if aoi is not None and any(output_res):
                translate_options.update({
                    "outputBounds": aoi,
                    "width": abs(int(round((aoi[2] - aoi[0]) / translate_options['xRes']))),
                    "height": abs(int(round((aoi[3] - aoi[1]) / translate_options['yRes'])))
                })

            if not attrs["globalproduct"] or target_srs != "EPSG:4326":

                with self._mosaic(rasters,
                                  target_srs=target_srs,
                                  resample=resample,
                                  dtype=dtype,
                                  nodata=nodata,
                                  resolution=output_res,
                                 ) as warped_mosaic:

                    log.debug("Writing to disk")

                    write_check = self._translate(
                        src=warped_mosaic,
                        dst=filename,
                        **translate_options
                    )

                    try:
                        assert write_check, f"Error writing {filename}"
                        mosaics.append(filename)
                    except:
                        raise
                    finally:
                        _ = [gdal.Unlink(x) for x in rasters]


            else:

                log.debug("Processing global file with EPSG:4326! Skipping warp")
                assert len(rasters) == 1, "Expected only one raster!"
=======
                "outputSRS": target_srs,
                "projWin": aoi
            }

            translate_options.update(kwargs)

            if aoi is not None and all(output_res):
                translate_options.update({
                    "outputBounds": aoi,
                    "width": abs(int(round((aoi[2] - aoi[0]) / output_res[0]))),
                    "height": abs(int(round((aoi[3] - aoi[1]) / output_res[1])))
                })

            with self._mosaic(rasters,
                              target_srs=target_srs,
                              resample=resample,
                              dtype=dtype,
                              nodata=nodata,
                              resolution=output_res,
                              gdal_multithread=gdal_multithread,
                             ) as warped_mosaic:
>>>>>>> 07fa0a8a

                log.debug("Writing to disk")

                write_check = self._translate(
                    src=warped_mosaic,
                    dst=filename,
                    **translate_options
                )

                try:
                    assert write_check, f"Error writing {filename}"
                    mosaics.append(filename)
                except:
                    raise
                finally:
                    _ = [gdal.Unlink(x) for x in rasters]

        return mosaics

    @staticmethod
    def _get_raster(file: Union[Path, str],
                    dataset: str,
                    clip_valid: bool,
                    round_int: int,
                    ix: int = None) -> str:

        if dataset not in ["data", "sgrid"]:
            raise NotImplementedError("_get_raster only implemented for datasetds 'data' and 'sgrid'")

        with h5py.File(file, "r") as h5f_open:
            ds = h5f_open.get(dataset)
            assert ds, "Dataset doesn't exist!"
            dataset_shape = ds.shape

            if len(dataset_shape) < 2:
                sgrid = True
                attrs = dict(h5f_open.get("data").attrs)

            else:
                if ix is None:
                    raise ValueError("Need index for 2-d dataset!")
                sgrid = False
                attrs = dict(ds.attrs)

            chunks = ds.chunks
            dtype = ds.dtype.num

            driver = gdal.GetDriverByName("GTiff")
            fn = f"/vsimem/{uuid4()}.tif"

            raster = driver.Create(
                fn,
                int(attrs["RasterXSize"]),
                int(attrs["RasterYSize"]),
                1,
                int(dtype),
            )
            raster.SetGeoTransform(attrs["geotransform"])
            raster.SetProjection(attrs["projection"])

            raster_band = raster.GetRasterBand(1)

            if not sgrid:
                raster_band.SetNoDataValue(int(attrs["nodata"]))

            block_gen = ((x, x//attrs["RasterXSize"]) for x in range(0, dataset_shape[0], chunks[0]))

            for yblock_ds, yblock in block_gen:

                if sgrid:
                    arr = ds[yblock_ds:(yblock_ds+chunks[0])]
                else:
                    arr = ds[yblock_ds:(yblock_ds+chunks[0]), ix]

                if clip_valid:
                    vmin, vmax = attrs["valid_range"]
                    arr = np.clip(arr, vmin, vmax, out=arr, where=arr != attrs["nodata"])

                if round_int is not None:
                    arr = np.round(arr, round_int)

                raster_band.WriteArray(
                    arr.reshape(-1, int(attrs["RasterXSize"])),
                    xoff=0,
                    yoff=int(yblock)
                )

            raster_band.FlushCache()
            raster.FlushCache()
            raster_band, raster, driver = (None, None, None)

            return fn

    @staticmethod
    @contextmanager
    def _mosaic(input_rasters,
                target_srs,
                resample,
                resolution,
                dtype,
                nodata,
                gdal_multithread):

        vrt_tempname = f"/vsimem/{uuid4()}.vrt"
        vrt = gdal.BuildVRT(vrt_tempname, input_rasters)
        assert vrt
        vrt.FlushCache()
        vrt = None
        log.debug("Created VRT")

        wrp_tempname = f"/vsimem/{uuid4()}.tif"
        wopt = gdal.WarpOptions(
            dstSRS=target_srs,
            outputType=dtype,
            resampleAlg=resample,
            xRes=resolution[0],
            yRes=resolution[1],
            srcNodata=nodata,
            dstNodata=nodata,
            multithread=gdal_multithread,
        )

        wrp = gdal.Warp(wrp_tempname, vrt_tempname, options=wopt)
        assert wrp

        log.debug("Created WRP")

        yield wrp

        log.debug("Performing Cleanup")

        wrp = None
        vrt = None

        rc1 = gdal.Unlink(vrt_tempname)
        rc2 = gdal.Unlink(wrp_tempname)
        if rc1 != 0 or rc2 != 0:
            log.warning("Received return codes [%s, %s] while removing MemRasters", rc1, rc2)

    @staticmethod
    def _translate(src, dst, **kwargs):

        topt = gdal.TranslateOptions(**kwargs)

        ds = gdal.Translate(dst, src, options=topt)
        assert ds
        ds = None
        return True

    @staticmethod
    def _get_metadata(reference, dataset):
        with h5py.File(reference, "r") as h5f_open:
            ds = h5f_open.get(dataset)
            assert ds

            attrs = dict(h5f_open.get("data").attrs)
            attrs["dataset_shape"] = ds.shape
            attrs["nodata"] = ds.fillvalue
            attrs["dtype"] = gdal.GetDataTypeByName(ds.dtype.name)

        return attrs<|MERGE_RESOLUTION|>--- conflicted
+++ resolved
@@ -80,13 +80,8 @@
                          clip_valid: bool = False,
                          round_int: int = None,
                          **kwargs,
-<<<<<<< HEAD
-                        ) -> list:
-        """Generate TIFF mosaics.
-=======
                         ) -> List:
         """Generate GeoTIFF mosaics/subsets.
->>>>>>> 07fa0a8a
 
         This method is creating a GeoTiff mosaic/subsets from the HDF5 files
         passed to the class instance.
@@ -144,24 +139,13 @@
             labels = None
             force_doy = True
 
-<<<<<<< HEAD
-        output_res = [None, None]
-        if "xRes" in kwargs.keys() and "yRes" in kwargs.keys():
-=======
         if "xRes" in kwargs and "yRes" in kwargs:
->>>>>>> 07fa0a8a
             output_res = [kwargs["xRes"], kwargs["yRes"]]
             del kwargs["xRes"]
             del kwargs["yRes"]
 
         elif target_srs == "EPSG:4326":
 
-<<<<<<< HEAD
-            if not attrs["globalproduct"]:
-                output_res = attrs["resolution"] / 112000
-            else:
-                output_res = attrs["resolution"]
-=======
             try:
                 if not attrs["globalproduct"]:
                     output_res = attrs["resolution"] / 112000
@@ -172,7 +156,6 @@
                 output_res = [None, None]
         else:
             output_res = [None, None]
->>>>>>> 07fa0a8a
 
         try:
             nodata = kwargs["noData"]
@@ -247,53 +230,10 @@
             translate_options = {
                 "outputType": attrs["dtype"],
                 "noData": attrs["nodata"],
-<<<<<<< HEAD
+                "outputSRS": target_srs,
                 "projWin": aoi
             }
             translate_options.update(kwargs)
-
-            if aoi is not None and any(output_res):
-                translate_options.update({
-                    "outputBounds": aoi,
-                    "width": abs(int(round((aoi[2] - aoi[0]) / translate_options['xRes']))),
-                    "height": abs(int(round((aoi[3] - aoi[1]) / translate_options['yRes'])))
-                })
-
-            if not attrs["globalproduct"] or target_srs != "EPSG:4326":
-
-                with self._mosaic(rasters,
-                                  target_srs=target_srs,
-                                  resample=resample,
-                                  dtype=dtype,
-                                  nodata=nodata,
-                                  resolution=output_res,
-                                 ) as warped_mosaic:
-
-                    log.debug("Writing to disk")
-
-                    write_check = self._translate(
-                        src=warped_mosaic,
-                        dst=filename,
-                        **translate_options
-                    )
-
-                    try:
-                        assert write_check, f"Error writing {filename}"
-                        mosaics.append(filename)
-                    except:
-                        raise
-                    finally:
-                        _ = [gdal.Unlink(x) for x in rasters]
-
-
-            else:
-
-                log.debug("Processing global file with EPSG:4326! Skipping warp")
-                assert len(rasters) == 1, "Expected only one raster!"
-=======
-                "outputSRS": target_srs,
-                "projWin": aoi
-            }
 
             translate_options.update(kwargs)
 
@@ -312,7 +252,6 @@
                               resolution=output_res,
                               gdal_multithread=gdal_multithread,
                              ) as warped_mosaic:
->>>>>>> 07fa0a8a
 
                 log.debug("Writing to disk")
 
