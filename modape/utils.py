# pylint: disable=invalid-name, global-variable-undefined, broad-except
"""
Utility classes and functions used in MODIS processing chain.

Author: Valentin Pesendorfer, April 2019
"""
from __future__ import absolute_import, division, print_function

from array import array
import ctypes
import datetime
import multiprocessing
import multiprocessing.pool
import os
import pickle

import numpy as np
import requests
try:
    import gdal
except ImportError:
    from osgeo import gdal

from cryptography.fernet import Fernet # pylint: disable=import-error
from modape.whittaker import lag1corr, w_constrain, ws2d, ws2dp, ws2doptv, ws2doptvp # pylint: disable=no-name-in-module

__all__ = [
    'SessionWithHeaderRedirection',
    'FileHandler',
    'NoDaemonProcess',
    'Pool',
    'DateHelper',
    'Credentials',
    'pdump',
    'pload',
    'dtype_GDNP',
    'ldom',
    'txx',
    'fromjulian',
    'tvec',
    'pentvec',
    'dekvec',
    'init_shared',
    'tonumpyarray',
    'init_parameters',
    'init_worker',
    'execute_ws2d',
    'execute_ws2d_sgrid',
    'execute_ws2d_vc',
    ]


class SessionWithHeaderRedirection(requests.Session):
    """Session class for MODIS query.

    Overriding requests.Session.rebuild_auth to mantain headers when redirected.
    From https://wiki.earthdata.nasa.gov/display/EL/How+To+Access+Data+With+Python
    """

    AUTH_HOST = 'urs.earthdata.nasa.gov'

    def __init__(self, username, password):
        """Create SessionWithHeaderRedirection instance.

        Args:
            username: Earthdata username
            password: Earthdata password
        """

        super(SessionWithHeaderRedirection, self).__init__()
        self.auth = (username, password)

   # Overrides from the library to keep headers when redirected to or from
   # the NASA auth host.

    def rebuild_auth(self, prepared_request, response):
        headers = prepared_request.headers
        url = prepared_request.url
        if 'Authorization' in headers:
            original_parsed = requests.utils.urlparse(response.request.url)
            redirect_parsed = requests.utils.urlparse(url)
            if (original_parsed.hostname != redirect_parsed.hostname) and redirect_parsed.hostname != self.AUTH_HOST and original_parsed.hostname != self.AUTH_HOST:
                del headers['Authorization']


class FileHandler(object):
    """Filehandler class to handle GDAL file references."""

    def __init__(self, files, sds):
        """Creates handler instance

        Args:
            files: List of total file paths
            sds: Subdataset to extract
        """

        self.files = files
        self.sds = sds

    def open(self):
        """Opens the files and store handles."""

        self.handles = []
        for f in self.files:

            # try statement to catch problem with reading file
            try:
                fl_o = gdal.Open(f)
                val_sds = [x[0] for x in fl_o.GetSubDatasets() if self.sds in x[0]][0]
                self.handles.append(gdal.Open(val_sds))
                fl_o = None
            except AttributeError:
                self.handles.append(None)

    def close(self):
        """Closes the files."""

        for ii in range(len(self.handles)):
            self.handles[ii] = None


class NoDaemonProcess(multiprocessing.Process):
    """Class for no-daemon process.

    Enables a process to be spawned by another sub-process.
    Adapted from https://stackoverflow.com/questions/17223301/python-multiprocessing-is-it-possible-to-have-a-pool-inside-of-a-pool/17229030#17229030
    """
    # make 'daemon' attribute always return False
    def _get_daemon(self): # pylint: disable=no-self-use
        return False
    def _set_daemon(self, value):
        pass
    daemon = property(_get_daemon, _set_daemon)

class Pool(multiprocessing.pool.Pool): # pylint: disable=abstract-method
    """Processing pool which uses no-deamon processes."""
    Process = NoDaemonProcess


class DateHelper(object):
    """Helper class for handling dates in temporal interpolation."""

    def __init__(self, rawdates, rtres, stres, start=None):
        """Creates the date lists from input.

        Args:
             rawdates: list of dates from raw file(s)
             rtres: raw temporal resolution
             stres: smooth temporal resolution
             start: start date for custom interpolation
             nupdate: number of points in time to be updated in file (backwards)
            """

        if start:
            stop = (fromjulian(rawdates[-1]) + datetime.timedelta(rtres)).strftime('%Y%j')
            tdiff = (fromjulian(stop) - fromjulian(rawdates[0])).days
            self.daily = [(fromjulian(rawdates[0]) + datetime.timedelta(x)).strftime('%Y%j') for x in range(tdiff+1)]
            self.target = [self.daily[x] for x in range(self.daily.index(start), len(self.daily), stres)]
        else:
            yrmin = int(min([x[:4] for x in rawdates]))
            yrmax = int(max([x[:4] for x in rawdates]))
            daily_tmp = [y for x in range(yrmin, yrmax+2, 1) for y in tvec(x, 1)]
            stop = (fromjulian(rawdates[-1]) + datetime.timedelta(rtres)).strftime('%Y%j')
            self.daily = daily_tmp[daily_tmp.index(rawdates[0]):daily_tmp.index(stop)+1]

            if stres != rtres:

                if stres == 5:
                    target_temp = [y for x in range(yrmin, yrmax+1, 1) for y in pentvec(x)]
                elif stres == 10:
                    target_temp = [y for x in range(yrmin, yrmax+1, 1) for y in dekvec(x)]
                else:
                    target_temp = [y for x in range(yrmin, yrmax+1, 1) for y in tvec(x, stres)]
                target_temp.sort()

                for sd in self.daily:
                    if sd in target_temp:
                        start_target = sd
                        del sd
                        break
                for sd in reversed(self.daily):
                    if sd in target_temp:
                        stop_target = sd
                        del sd
                        break
                self.target = target_temp[target_temp.index(start_target):target_temp.index(stop_target)+1]

            else:
                self.target = rawdates
        self.target_length = len(self.target)

    def getDV(self, nd):
        """Gets an array of no-data values in daily timesteps.

        Args:
            nd: no-data value

        Returns:
            numpy array with no-data values in daily steps
        """

        return np.full(len(self.daily), nd, dtype='double')

    def getDIX(self):
        """Gets indices of target dates in daily no-data array.

        Returns:
            list with indices of target dates in no-data array
        """

        return [self.daily.index(x) for x in self.target]

class Credentials(object):
    """Credentials helper class"""

    def __init__(self, username=None, password=None):
        """Creates Credentials instance.

        Args:
            username: Earthdata username
            password: Earthdata password
        """

        self.username = username
        self.password = password
        self.complete = not (not self.username or not self.password)

    def retrieve(self):
        """Retrieves credentials from disk."""

        try:
            u, p = pload('modape.cred.pkl')
            k = pload('modape.key.pkl')
            cipher_suite = Fernet(k)
            self.username = cipher_suite.decrypt(u).decode()
            self.password = cipher_suite.decrypt(p).decode()
        except:
            self.destroy()
            raise

    def store(self):
        """Stores credentials on disk."""

        try:
            k = Fernet.generate_key()
            cipher_suite = Fernet(k)
            u = cipher_suite.encrypt(self.username.encode())
            p = cipher_suite.encrypt(self.password.encode())
            pdump((u, p), 'modape.cred.pkl')
            pdump(k, 'modape.key.pkl')
        except Exception as e:
            self.destroy()
            print('Storing Earthdata credentials failed! Exception raised: {}'.format(e))

    def destroy(self):
        """Removes all credential files on disk."""

        try:
            os.remove('modape.cred.pkl')
        except FileNotFoundError:
            pass

        try:
            os.remove('modape.key.pkl')
        except FileNotFoundError:
            pass

def pdump(obj, filename):
    """Pickle dump wrapper.

    Args:
        obj: Python object to be pickled
        filename: name of target pickle file
    """

    with open(filename, 'wb') as pkl:
        pickle.dump(obj, pkl)

def pload(filename):
    """Pickle load wrapper.

    Args:
        filename: name of target pickle file

    Returns:
        Pickled object
    """

    with open(filename, 'rb') as pkl:
        return pickle.load(pkl)

def get_doyset(x):
    '''Return set of DOYs for given list of dates

    Args:
        x: List of dates (as %Y%j)

    Returns:
        List of unique DOYs'''


    doys = [int(date[4:]) for date in x]
    doy_set = list(set(doys))
    doy_set.sort()

    return doy_set

def dtype_GDNP(dt):
    """GDAL/NP DataType helper.

    Parses datatype in str or GDAL int.

    Args:
        dt: DataType (as string or INT)

    Returns:
        Tuple with DataType as GDAL integer and string
    """

    dt_dict = {
        1: 'uint8',
        2: 'uint16',
        3: 'int16',
        4: 'uint32',
        5: 'int32',
        6: 'float32',
        7: 'float64',
    }

    dt_tuple = [(k, v) for k, v in dt_dict.items() if dt in (k, v)]
    return dt_tuple[0]

def ldom(x):
    """Get last day of month.

    Args:
        x: Input date (as datetime)

    Returns:
        Datetime object
    """

    yr = x.year
    mn = x.month
    if mn == 12:
        mn = 1
        yr += 1
    else:
        mn += 1
    return datetime.date(yr, mn, 1) - datetime.timedelta(days=1)

def txx(x):
    # pylint: disable=no-else-return
    """Converts tempint integer to flag.

    Returns:
        Temporal interpolation flag for smooth HDF5 filename
    """

    if x:
        if int(x) == 5:
            return 'p'
        elif int(x) == 10:
            return 'd'
        else:
            return 'c'
    else:
        return 'n'

def fromjulian(x):
    """Parses julian date string to datetime object.

    Args:
        x: julian date as string YYYYJJJ

    Returns:
        datetime object parsed from julian date
    """

    return datetime.datetime.strptime(x, '%Y%j').date()

def tvec(yr, step):
    """Create MODIS-like date vector with given timestep.

    Args:
        yr: year
        step: timestep

    Returns:
        list with dates
    """

    start = fromjulian('{}001'.format(yr)) + datetime.timedelta()
    tdiff = fromjulian('{}001'.format(yr+1)) - start
    tv = [(start + datetime.timedelta(x)).strftime('%Y%j') for x in range(0, tdiff.days, step)]
    return tv

def pentvec(yr):
    """Create pentadal date vector for given year with fixed days.

    Args:
        yr: year

    Returns:
        list of dates
    """

    t = []
    for m in range(1, 13):
        for d in ['03', '08', '13', '18', '23', '28']:
            try:
                t.append(datetime.datetime.strptime('{}{:02d}{}'.format(yr, m, d), '%Y%m%d').date().strftime('%Y%j'))
            except ValueError:
                pass
    return t

def dekvec(yr):
    """Create dekadal date vector for given year with fixed days.

    Args:
        yr: year

    Returns:
        list of dates
    """

    return([
        datetime.datetime.strptime(str(yr)+y+x, '%Y%m%d').date().strftime('%Y%j')
        for x in ['05', '15', '25'] for y in [str(z).zfill(2)
                                              for z in range(1, 13)]
    ])

def date2label(dates, tr):
    """Get p or d labels for given list of dates

    Args:
        dates: list of dates
        tr: temporal resolution (int)

    Returns:
        list of labels
    """

    PENTS = dict(zip([3, 8, 13, 18, 23, 28], ['p1', 'p2', 'p3', 'p4', 'p5', 'p6']))

    DEKS = dict(zip([5, 15, 25], ['d1', 'd2', 'd3']))

    if int(tr) == 5:

        try:
            labels = ['{}{:02d}{}'.format(fromjulian(x).year, fromjulian(x).month, PENTS[fromjulian(x).day]) for x in dates]
        except KeyError:
            raise ValueError('Error getting labels from days! Check if supplied temporal resolution matches with dates!')

    elif int(tr) == 10:
        try:
            labels = ['{}{:02d}{}'.format(fromjulian(x).year, fromjulian(x).month, DEKS[fromjulian(x).day]) for x in dates]
        except KeyError:
            raise ValueError('Error getting labels from days! Check if supplied temporal resolution matches with dates!')

    else:
        raise ValueError('Temporal resolution has to be 5 or 10!')

    return labels


def init_shared(ncell, dtype):
    """Create shared value array for smoothing.

    Args:
        ncell: number of cells in the array

    Returns:
        base of shared array
    """

    shared_array_base = multiprocessing.Array(dtype, ncell, lock=False)
    return shared_array_base

def tonumpyarray(shared_array, dtype):
    """Create numpy array from shared memory.

    Args:
        shared_array: base of shared array

    Returns:
        numpy array
    """
    nparray = np.frombuffer(shared_array, dtype=dtype)
    assert nparray.base is shared_array
    return nparray

def init_parameters(**kwargs):
    """Initialize parameters for smoothing in workers.

    Returns:
         dict with kwargs containing processing parameters for worker
    """

    params = {}
    for key, value in kwargs.items():
        params[key] = value
    return params

def init_worker(shared_array_, parameters_):
    """Initialize worker for smoothing.

    Args:
        shared_array_: Object returned by init_shared
        parameters_: Dictionary returned by init_parameters
    """

    global arr_raw
    global arr_smooth
    global arr_sgrid
    global arr_clower
    global arr_cupper
    global parameters

    arr_raw = tonumpyarray(shared_array_, dtype=ctypes.c_double)
    parameters = parameters_
    arr_raw.shape = parameters['rdim']
    try:
        arr_sgrid = tonumpyarray(parameters['shared_array_sgrid'], dtype=ctypes.c_double)
    except (KeyError, AttributeError):
        arr_sgrid = None
    try:
        arr_smooth = tonumpyarray(parameters['shared_array_smooth'], dtype=ctypes.c_double)
        arr_smooth.shape = parameters['sdim']
    except (KeyError, AttributeError):
        arr_smooth = None

    try:
        arr_clower = tonumpyarray(parameters['shared_array_clower'], dtype=ctypes.c_int16)
        arr_clower.shape = (-1, len(parameters['cweights']))

        arr_cupper = tonumpyarray(parameters['shared_array_cupper'], dtype=ctypes.c_int16)
        arr_cupper.shape = (-1, len(parameters['cweights']))
    except (KeyError, AttributeError):
        arr_clower = None
        arr_cupper = None

def execute_ws2d(ix):
    """Execute whittaker smoother with fixed s in worker.

    Args:
        ix: Row index for array
    """

    arr_raw[ix, :] = ws2d(y=arr_raw[ix, :],
                          lmda=10**parameters['s'],
                          w=np.array((arr_raw[ix, :] != parameters['nd'])*1, dtype='double'))


def execute_ws2d_sgrid(ix):
    """Execute whittaker smoother with s from grid in worker.

    Args:
        ix: Row index for array
    """

    if not parameters['p']:

        arr_raw[ix, :] = ws2d(y=arr_raw[ix, :],
                              lmda=10**arr_sgrid[ix],
                              w=np.array((arr_raw[ix, :] != parameters['nd'])*1, dtype='double'))
    else:
        arr_raw[ix, :] = ws2dp(y=arr_raw[ix, :],
                               lmda=10**arr_sgrid[ix],
                               w=np.array((arr_raw[ix, :] != parameters['nd'])*1, dtype='double'),
                               p=parameters['p'])


def execute_ws2d_vc(ix):
    """Execute whittaker smoother with V-curve optimization of s in worker.

    If no p-Value is supplied, the normal V-curve smoothing (ws2doptv) will be executed.
    If a p-Value but no srange is supplied, the srange will be determined on a per-pixel
    basis depending on the lag-1-correlation of the time series.

    Args:
        ix: Row index for array
    """

    if not parameters['p']:
        arr_raw[ix, :], arr_sgrid[ix] = ws2doptv(y=arr_raw[ix, :],
                                                 w=np.array((arr_raw[ix, :] != parameters['nd'])*1, dtype='double'),
                                                 llas=array('d', parameters['srange']))
    else:
        if not isinstance(parameters['srange'], np.ndarray):
            lc = lag1corr(arr_raw[ix, :-1],
                          arr_raw[ix, 1:],
                          int(parameters['nd']))
            if lc > 0.5:
<<<<<<< HEAD
                srange = np.linspace(-2, 1, 16)
                vp = 1
            elif lc <= 0.5:
                srange = np.linspace(0, 3, 16)
                vp = 2
            else:
                srange = np.linspace(-1, 1, 11)
                vp = 5
=======
                srange = np.arange(-2, 1.2, 0.2).round(2)
            elif lc <= 0.5:
                srange = np.arange(0, 3.2, 0.2).round(2)
            else:
                srange = np.arange(-1, 1.2, 0.2).round(2)
>>>>>>> 74e38059
        else:
            srange = parameters['srange']
            vp = 5

        arr_raw[ix, :], arr_sgrid[ix] = ws2doptvp(y=arr_raw[ix, :],
                                                  w=np.array((arr_raw[ix, :] != parameters['nd'])*1, dtype='double'),
                                                  llas=array('d', srange),
                                                  p=parameters['p'],
                                                  vprec=vp)

def execute_tempint(ix):
    """Execute temporal interpolation in worker.

    Args:
        ix: Row index for array
    """

    if parameters['shared_array_smooth']:
        z2 = parameters['vec_dly'].copy()
        z2[z2 != parameters['nd']] = arr_raw[ix, :]
        z2[...] = ws2d(y=z2,
                       lmda=0.0001,
                       w=np.array((z2 != parameters['nd'])*1, dtype='double'))

        arr_smooth[ix, :] = z2[parameters['dix']]
    else:
        pass


def execute_w_constraint(ix):
    """Execute weighted constraint in worker.

    Args:
        ix: Row index for array
    """
    arr_raw[ix, :] = w_constrain(arr_raw[ix, :], arr_clower[ix, :], arr_cupper[ix, :], parameters['cweights'])<|MERGE_RESOLUTION|>--- conflicted
+++ resolved
@@ -592,22 +592,11 @@
                           arr_raw[ix, 1:],
                           int(parameters['nd']))
             if lc > 0.5:
-<<<<<<< HEAD
-                srange = np.linspace(-2, 1, 16)
-                vp = 1
-            elif lc <= 0.5:
-                srange = np.linspace(0, 3, 16)
-                vp = 2
-            else:
-                srange = np.linspace(-1, 1, 11)
-                vp = 5
-=======
                 srange = np.arange(-2, 1.2, 0.2).round(2)
             elif lc <= 0.5:
                 srange = np.arange(0, 3.2, 0.2).round(2)
             else:
                 srange = np.arange(-1, 1.2, 0.2).round(2)
->>>>>>> 74e38059
         else:
             srange = parameters['srange']
             vp = 5
