#!/usr/bin/env python
# pylint: disable=broad-except,C0103,E0401
"""modis_window.py: Create mosaics from smooth MODIS HDF5 files and
   save them as GeoTIFFs.
"""
import datetime
import logging
from pathlib import Path
import re
import sys
from typing import Dict, List, Tuple, Union

import click
from modape.constants import REGEX_PATTERNS
from modape.modis import ModisMosaic

log = logging.getLogger(__name__)

@click.command()
@click.argument("src")
@click.option("-d", "--targetdir", type=click.Path(dir_okay=True, resolve_path=True, writable=True),
              help="Target directory for Tiffs")
@click.option("-b", "--begin-date", type=click.DateTime(formats=["%Y-%m-%d"]), help="Begin date for Tiffs")
@click.option("-e", "--end-date", type=click.DateTime(formats=["%Y-%m-%d"]), help="End date for Tiffs")
@click.option("--roi", type=click.STRING, help="AOI for clipping (as xmin,ymin,xmax,ymax)")
@click.option("--region", type=click.STRING, help="Region prefix for Tiffs (default is reg)", default="reg")
@click.option("--sgrid", is_flag=True, help="Extract sgrid instead of data")
@click.option("--force-doy", is_flag=True, help="Force DOY filenaming")
@click.option("--filter-product", type=click.STRING, help="Filter by product")
@click.option("--filter-vampc", help="Filter by VAM parameter code")
@click.option("--target-srs", help="Target spatial reference for warping", default="EPSG:4326")
@click.option('--co', multiple=True, help="GDAL creationOptions", default=["COMPRESS=LZW", "PREDICTOR=2"])
@click.option("--clip-valid", is_flag=True, help="clip values to valid range for product")
@click.option("--round-int", type=click.INT, help="Round to integer places (either decimals or exponent of 10)")
@click.option("--gdal-kwarg", type=click.STRING, multiple=True, help="Addition kwargs for GDAL")
@click.option("--overwrite", is_flag=True, help="Overwrite existsing Tiffs")
def cli(src: str,
        targetdir: str,
        begin_date: datetime.date,
        end_date: datetime.date,
        roi: Union[str, List[float]],
        region: str,
        sgrid: bool,
        force_doy: bool,
        filter_product: str,
        filter_vampc: str,
        target_srs: str,
        co: Tuple[str],
        clip_valid: bool,
        round_int: int,
        gdal_kwarg: Union[Tuple[str], Dict[str, Union[str, int, float]]],
        overwrite: bool) -> List:
    """Creates GeoTiff Mosaics from HDF5 files.

    The input can be either raw or smoothed HDF5 files. With the latter,
    the S-grid can also be mosaiced using the `--sgrid` flag.
    If no ROI is passed, then the full extent of the input files will be mosaiced, otherwise
    the GeoTiffs will be clipped to the ROI after warping.
    By default, the MODIS data will be warped to WGS1984 (EPSG:4326), but a custom spatial reference
    can be passed in with `--target-srs`, in wich case the target resolution has to be manually defined too. optionally,
    `--target-srs` can be set to `None`, using the product's native projection.
    If required, the output data can be clipped to the valid data range of the input data using the `--clip-valid` flag.
    Also, the output data can be rounded, if it's float (eg. sgrid) to defined precision, or if its integer to the defined
    exponent of 10 (round_int will be multiplied by -1 and passed to np.round!!!)
    Specific creation options can be passed to gdalwarp and gdaltranslate using the `--co` flag. The flag can be used multiple times,
    each input needs to be in the gdal format for COs, e.g. `KEY=VALUE`.
    Additional options can be passed to gdal.Translate (and with restrictions to warp) using `--gdal-kwarg`,
    e.g. `--gdal-kwarg xRes=10 --gdal-kwarg yRes=10`. The additional options can either be provided as a tuple with `KEY=VALUE` strings, or with a key-value dictionary.
    The keywords are sensitive to how gdal expects them,
    as they are directly passed to gdal.TranlsateOptions. For details, please check the documentation of gdal.TranslateOptions.

    Args:
        ctx (click.core.Context): Context for kwargs.
        src (str): Input directory (or file).
        targetdir (str): Target directory.
        begin_date (datetime.date): Start date for tiffs.
        end_date (datetime.date): End date for tiffs.
        roi (str): ROI for clipping. Passing ROI as a list[float] is also supported.
        region (str): Region for filename.
        sgrid (bool): Extract sgrid instead of data.
        force_doy (bool): Force DOY in filename.
        filter_product (str): Filter input by product code.
        filter_vampc (str): Filter inpout by vam parameter code.
        target_srs (str): Target spatial reference (in format GDAL can process) or "None".
        co (Tuple[str]): Creation options passed to gdal.Translate.
        clip_valid (bool): Clip data to valid range.
        round_int (int): Round integer.
        gdal_kwarg (Tuple[str]): translateOptions to the internal call to gdal::translate();
                                 the Tuple of strings (item formatting: "key=value") is parsed into a dict.
                                 Alternatively, passing a dict instead of a Tuple[str] is also supported.
        overwrite (bool): Overwrite existing Tiffs.

    """

    src_input = Path(src)

    if not src_input.exists():
        msg = "src_dir does not exist."
        log.error(msg)
        raise ValueError(msg)

    if src_input.is_dir():
        files = list(src_input.glob("*.h5"))
    else:
        files = [src_input]

    if filter_product is not None:
        product = filter_product.upper()
        files = [x for x in files if product in x.name]

    if filter_vampc:
        vampc = filter_vampc.upper()
        files = [x for x in files if vampc in x.name]

    if not files:
        msg = "No files found to process! Please check src and/or adjust filters!"
        log.error(msg)
        raise ValueError(msg)

    groups = [REGEX_PATTERNS["tile"].sub("*", x.name) for x in files]
    group_check = {".".join(x.split(".")[:-2]) for x in groups}
    if len(group_check) > 1:
        raise ValueError("Multiple product groups in input. Please filter or use separate directories!")

    groups = list(set(groups))

    if roi is not None:
        if not isinstance(roi, list):
            roi = [float(x) for x in roi.split(',')]
        if len(roi) != 4:
            raise ValueError("ROI for clip needs to be bounding box in format xmin,ymin,xmax,ymax")

        roi[1], roi[3] = roi[3], roi[1]


    if targetdir is None:
        if src_input.is_dir():
            targetdir = src_input
        else:
            targetdir = src_input.parent
    else:
        targetdir = Path(targetdir)

    if not targetdir.exists():
        targetdir.mkdir()

    if not targetdir.is_dir():
        msg = "Target directory needs to be a valid path!"
        log.error(msg)
        raise ValueError(msg)

    if begin_date:
        begin_date = begin_date.date()

    if end_date:
        end_date = end_date.date()

    if sgrid:
        dataset = "sgrid"
        clip_valid = False
    else:
        dataset = "data"

    if round_int is not None:
        round_int = round_int * -1

    if target_srs.lower() == "none":
        target_srs = None

    gdal_kwargs = {}
    if gdal_kwarg:
<<<<<<< HEAD
        if gdal_kwarg and not isinstance(gdal_kwarg, dict):
=======
        if not isinstance(gdal_kwarg, dict):
>>>>>>> 8ea97f3b
            gdal_kwargs.update(
                {key:value for x in gdal_kwarg for key, value in [x.split("=")]}
            )
        else:
            gdal_kwargs = gdal_kwarg

    click.echo("\nSTARTING modis_window.py!")

    mosaics = []
    for group in groups:
        log.debug("Processing group %s", group)

        group_pattern = re.compile(group)
        group_files = [str(x) for x in files if group_pattern.match(x.name)]

        mosaic = ModisMosaic(group_files)

        mosaics.extend(
            mosaic.generate_mosaics(
                dataset=dataset,
                targetdir=targetdir,
                target_srs=target_srs,
                aoi=roi,
                overwrite=overwrite,
                force_doy=force_doy,
                prefix=region,
                start=begin_date,
                stop=end_date,
                clip_valid=clip_valid,
                round_int=round_int,
                creationOptions=list(co),
                **gdal_kwargs,
                )
        )

    click.echo("\nCOMPLETED modis_window.py!")
    return mosaics


if __name__ == '__main__':
    cli()<|MERGE_RESOLUTION|>--- conflicted
+++ resolved
@@ -169,11 +169,7 @@
 
     gdal_kwargs = {}
     if gdal_kwarg:
-<<<<<<< HEAD
-        if gdal_kwarg and not isinstance(gdal_kwarg, dict):
-=======
         if not isinstance(gdal_kwarg, dict):
->>>>>>> 8ea97f3b
             gdal_kwargs.update(
                 {key:value for x in gdal_kwarg for key, value in [x.split("=")]}
             )
