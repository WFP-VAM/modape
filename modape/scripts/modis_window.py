--- conflicted
+++ resolved
@@ -46,14 +46,8 @@
 @click.option("--target-srs", help="Target spatial reference for warping", default="EPSG:4326")
 @click.option('--co', multiple=True, help="GDAL creationOptions", default=["COMPRESS=LZW", "PREDICTOR=2"])
 @click.option("--clip-valid", is_flag=True, help="clip values to valid range for product")
-<<<<<<< HEAD
-@click.option("--round-int", type=click.INT, help="Round to integer palces (either decimals or exponent of 10)")
-@click.option("--gdal-kwarg", type=click.STRING, multiple=True,
-              help="Addition kwargs for GDAL in form KEY=VALUE (multiple allowed)")
-=======
 @click.option("--round-int", type=click.INT, help="Round to integer places (either decimals or exponent of 10)")
 @click.option("--gdal-kwarg", type=click.STRING, multiple=True, help="Addition kwargs for GDAL in form KEY=VALUE (multiple allowed)")
->>>>>>> 6a3ada6e
 @click.option("--overwrite", is_flag=True, help="Overwrite existsing Tiffs")
 @register
 def cli(src: str,
