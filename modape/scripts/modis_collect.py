#!/usr/bin/env python
# pylint: disable=broad-except,E0401
"""modis_collect.py: Collect raw MODIS data into HDF5 file."""
<<<<<<< HEAD
=======
import hashlib
>>>>>>> 56ced897
import logging
import multiprocessing as mp
import re
import sys
from concurrent.futures import ProcessPoolExecutor, wait
from datetime import datetime
<<<<<<< HEAD
from itertools import chain
=======
>>>>>>> 56ced897
from pathlib import Path

import click

from modape.constants import REGEX_PATTERNS
from modape.modis import ModisRawH5


@click.command()
@click.argument("src_dir", type=click.Path(dir_okay=True, resolve_path=True))
@click.option(
    "-d",
    "--targetdir",
    type=click.Path(dir_okay=True, writable=True, resolve_path=True),
    help="Destination for raw HDF5 files",
)
@click.option(
    "-x", "--compression", type=click.STRING, default="gzip", help="Compression for HDF5 files"
)
@click.option("--vam-code", type=click.STRING, help="VAM code for dataset to process")
@click.option(
    "--interleave",
    is_flag=True,
    help="Interleave MOD13 & MYD13 products to MXD (only works for VIM!)",
)
@click.option(
    "--parallel-tiles",
    type=click.INT,
    default=1,
    help="Number of tiles processed in parallel (default = 1)",
)
@click.option("--cleanup", is_flag=True, help="Remove collected HDF files")
@click.option("--force", is_flag=True, help="Force collect process not failing on corrupt inputs")
@click.option(
    "--last-collected",
    type=click.DateTime(formats=["%Y%j"]),
    help="Last collected date in julian format (YYYYDDD - %Y%j)",
)
@click.option("--tiles-required", type=click.STRING, help="Required tiles - supplied as csv list")
<<<<<<< HEAD
@click.option(
    "--report-collected",
    is_flag=True,
    help="Report collected files to stdout",
)
=======
>>>>>>> 56ced897
def cli(
    src_dir: str,
    targetdir: str,
    compression: str,
    vam_code: str,
    interleave: bool,
    parallel_tiles: int,
    cleanup: bool,
    force: bool,
    last_collected: datetime,
    tiles_required: str,
<<<<<<< HEAD
    report_collected: bool,
=======
>>>>>>> 56ced897
) -> None:
    """Collect raw MODIS hdf files into a raw MODIS HDF5 file.

    All MODIS HDF files within srcdir will be collected into a raw MODIS HDF5 file, corresponding to product type and tile (if not global).
    If the respective HDF5 file does not exists in the target directory, it will be created. Otherwhise, the file will be
    updated and the data will be appended.

    If an HDF file cannot be opened / read, an IOException will be raised and the collection process fails. If the `--force` flag is used,
    no exception is raised and a NoData fill value is used, keeping the collection process running.

    16-day MOD13* and MYD13* products can be interleaved into an 8-day product with the new product ID MXD* by adding the `--interleave` flag.

    Args:
        src_dir (str): Path to source directory with HDF files.
        targetdir (str): Targetdir for HDF5 file(s).
        compression (str): Compression filter for HDF5 file.
        vam_code (str): VAM product code to process.
        interleave (bool): Interleave 16-day NDVI/EVI products to 8-day.
        parallel_tiles (int): Process tiles in parallel (number can't exceed ncores - 1).
        cleanup (bool): Remove collected HDF files.
        force (bool): When corrupt HDF input is encountered, use nodata instead of raising exception.
        last_collected (datetime.datetime): Julian day of last collected raw timestep.
        tiles_required (str): MODIS tiles required to be in input (as csv string of tile IDs).
    """

    log = logging.getLogger(__name__)

    input_dir = Path(src_dir)
    assert input_dir.exists(), "Source directory (src_dir) does not exist!"
    assert input_dir.is_dir(), "Source directory (src_dir) is not a directory!"

    if targetdir is None:
        targetdir = input_dir
    else:
        targetdir = Path(targetdir)

    targetdir.mkdir(exist_ok=True)
    assert targetdir.exists(), "Target directory (targetdir) doesn't exist!"

    if last_collected is not None:
        last_collected = last_collected.strftime("%Y%j")

    # parse tiles required and check if OK
    if tiles_required is not None:
        tile_regxp = re.compile(r"^h\d{2}v\d{2}$")
        _tiles = []

        for tile_req in tiles_required.split(","):
            assert re.match(tile_regxp, tile_req.lower())
            _tiles.append(tile_req.lower())

        tiles_required = frozenset(_tiles)

    click.echo("Starting MODIS COLLECT!")

<<<<<<< HEAD
    hdf_files = list(chain(input_dir.glob("*.hdf"), input_dir.glob("*.h5")))
=======
    hdf_files = list(input_dir.glob("*hdf"))
>>>>>>> 56ced897

    if not hdf_files:
        raise ValueError(f"NO HDF files found in src_dir {src_dir}!")

    log.debug("Found %s hdf files.", len(hdf_files))

    products = []
    tiles = []
    versions = []

    # Seperate input files into group
    for file in hdf_files:

        product = REGEX_PATTERNS["product"].findall(file.name)
        if not product:
            raise ValueError("Could not extract product from Filename!")
        products.append(*product)

        version = REGEX_PATTERNS["version"].findall(file.name)
        if not version:
            raise ValueError("Could not extract version from Filename!")
        versions.append(*version)

        tile = REGEX_PATTERNS["tile"].findall(file.name)
        if not tile:
            tile = [""]
        tiles.append(*tile)

    if tiles_required is not None:
        log.debug("Checking for required tiles ...")

        for product in set(products):
            log.debug("Product: %s", product)
            datetiles = [
                ".".join(x.name.split(".")[1:3])
                for x in hdf_files
                if re.match("^" + product, x.name)
            ]
            product_tiles = {x.split(".")[1] for x in datetiles}

            timestamps = []
            if not product_tiles.issuperset(tiles_required):
                raise ValueError("Tiles for product %s don't include tiles-required!" % product)
            for reqtile in tiles_required:
                timestamps.append({x.split(".")[0] for x in datetiles if reqtile in x})

            iterator = iter(timestamps)
            reference = next(iterator)
            if not all(x == reference for x in iterator):
                raise ValueError("Not all tiles have same timesteps for product %s!" % product)
            log.debug("Timestamps OK for %s", product)

    groups = [".*".join(x) for x in zip(products, tiles, versions)]
    groups = list(
        {
<<<<<<< HEAD
            re.sub(r"(M.{1})(D.+)", "M." + "\\2", x) if REGEX_PATTERNS["VIM"].match(x) else x
=======
            re.sub("(M.{1})(D.+)", "M." + "\\2", x) if REGEX_PATTERNS["VIM"].match(x) else x
>>>>>>> 56ced897
            for x in groups
        }
    )  # Join MOD13/MYD13
    groups.sort()
    log.debug("Parsed groups: %s", groups)

    to_process = {}

    collected = []

    for group in groups:
        group_pattern = re.compile(group + ".*hdf")
        group_files = [str(x) for x in hdf_files if group_pattern.match(x.name)]
        if len(group_files) == 0:
            # Fallback on processing .h5 files:
            group_pattern = re.compile(group + ".*h5")
            group_files = [str(x) for x in hdf_files if group_pattern.match(x.name)]
            assert len(group_files) > 0
        group_files.sort()

        _raw_h5 = ModisRawH5(
            files=group_files, targetdir=targetdir, vam_product_code=vam_code, interleave=interleave
        )

        if last_collected is not None:

            if not _raw_h5.exists:
                raise ValueError(
                    "Output H5 %s does not exist! Can't check last-collected!" % _raw_h5.filename
                )

            last_collected_infile = _raw_h5.last_collected

            if not last_collected_infile:
                raise ValueError(f"No last_collected recorded in {_raw_h5.filename}")

            if not last_collected == last_collected_infile:
                raise ValueError(
                    f"Last collected date in file is {last_collected_infile} not {last_collected}"
                )

        to_process.update(
            {
                group: {
                    "raw_h5": _raw_h5,
                    "compression": compression,
                    "force": force,
<<<<<<< HEAD
                    "create_only": (
                        False
                        if tiles_required is None
                        else group.split(".")[2].strip("*") not in tiles_required
                    ),
=======
>>>>>>> 56ced897
                }
            }
        )

    log.debug("Start processing!")
    ts_processing_start = datetime.now().isoformat()

    if parallel_tiles > 1:
        log.debug("Processing %s parallel tiles!", parallel_tiles)
        available_cores = mp.cpu_count() - 1

        if parallel_tiles > available_cores:
            log.warning("Number of parallel tiles bigger than CPUs available!")

        futures = []

        with ProcessPoolExecutor(parallel_tiles) as executor:

            for group, parameters in to_process.items():

                log.debug("Submitting %s", group)

                futures.append(executor.submit(_worker, **parameters))

            _ = wait(futures)

        for future in futures:
            assert future.done()
            if future.exception() is not None:
                raise future.exception()
            collected.extend(future.result())

    else:

        log.debug("Processing groups sequentially")

        for group, parameters in to_process.items():

            log.debug("Processing %s", group)

            collected.extend(_worker(**parameters))

    if cleanup and collected:
        tracefile = targetdir.joinpath(".collected")
        with open(str(tracefile), "a") as tf_open:
            log.debug("Cleaning up collected files")
            for to_remove in collected:
                to_remove_obj = Path(to_remove)
                sha256_hash = hashlib.sha256()
                with open(to_remove_obj, "rb") as f:
                    chunk = f.read(65536)
                    while chunk:
                        sha256_hash.update(chunk)
                        chunk = f.read(65536)
                tf_open.write(
                    f"{to_remove_obj.name};{sha256_hash.hexdigest().lower()};{ts_processing_start}\n"
                )
                log.debug("Removing %s", to_remove)
                to_remove_obj.unlink()

    if report_collected and collected:
        for to_report in collected:
            click.echo(f"Collected: {to_report}")

    click.echo("MODIS COLLECT completed!")


<<<<<<< HEAD
def _worker(raw_h5: ModisRawH5, compression: str, force: bool, create_only: bool):
=======
def _worker(raw_h5: ModisRawH5, compression, force):
>>>>>>> 56ced897

    if not raw_h5.exists:
        raw_h5.create(compression=compression, pre_allocate= not create_only)

    if create_only:
        return raw_h5.files
    else:
        return raw_h5.update(force=force)



def cli_wrap():
    """Wrapper for cli"""

    if len(sys.argv) == 1:
        cli.main(["--help"])
    else:
        cli()  # pylint: disable=E1120


if __name__ == "__main__":
    cli_wrap()<|MERGE_RESOLUTION|>--- conflicted
+++ resolved
@@ -1,20 +1,14 @@
 #!/usr/bin/env python
 # pylint: disable=broad-except,E0401
 """modis_collect.py: Collect raw MODIS data into HDF5 file."""
-<<<<<<< HEAD
-=======
 import hashlib
->>>>>>> 56ced897
 import logging
 import multiprocessing as mp
 import re
 import sys
 from concurrent.futures import ProcessPoolExecutor, wait
 from datetime import datetime
-<<<<<<< HEAD
 from itertools import chain
-=======
->>>>>>> 56ced897
 from pathlib import Path
 
 import click
@@ -54,14 +48,11 @@
     help="Last collected date in julian format (YYYYDDD - %Y%j)",
 )
 @click.option("--tiles-required", type=click.STRING, help="Required tiles - supplied as csv list")
-<<<<<<< HEAD
 @click.option(
     "--report-collected",
     is_flag=True,
     help="Report collected files to stdout",
 )
-=======
->>>>>>> 56ced897
 def cli(
     src_dir: str,
     targetdir: str,
@@ -73,10 +64,7 @@
     force: bool,
     last_collected: datetime,
     tiles_required: str,
-<<<<<<< HEAD
     report_collected: bool,
-=======
->>>>>>> 56ced897
 ) -> None:
     """Collect raw MODIS hdf files into a raw MODIS HDF5 file.
 
@@ -132,11 +120,7 @@
 
     click.echo("Starting MODIS COLLECT!")
 
-<<<<<<< HEAD
     hdf_files = list(chain(input_dir.glob("*.hdf"), input_dir.glob("*.h5")))
-=======
-    hdf_files = list(input_dir.glob("*hdf"))
->>>>>>> 56ced897
 
     if not hdf_files:
         raise ValueError(f"NO HDF files found in src_dir {src_dir}!")
@@ -192,11 +176,7 @@
     groups = [".*".join(x) for x in zip(products, tiles, versions)]
     groups = list(
         {
-<<<<<<< HEAD
             re.sub(r"(M.{1})(D.+)", "M." + "\\2", x) if REGEX_PATTERNS["VIM"].match(x) else x
-=======
-            re.sub("(M.{1})(D.+)", "M." + "\\2", x) if REGEX_PATTERNS["VIM"].match(x) else x
->>>>>>> 56ced897
             for x in groups
         }
     )  # Join MOD13/MYD13
@@ -244,14 +224,11 @@
                     "raw_h5": _raw_h5,
                     "compression": compression,
                     "force": force,
-<<<<<<< HEAD
                     "create_only": (
                         False
                         if tiles_required is None
                         else group.split(".")[2].strip("*") not in tiles_required
                     ),
-=======
->>>>>>> 56ced897
                 }
             }
         )
@@ -319,11 +296,7 @@
     click.echo("MODIS COLLECT completed!")
 
 
-<<<<<<< HEAD
 def _worker(raw_h5: ModisRawH5, compression: str, force: bool, create_only: bool):
-=======
-def _worker(raw_h5: ModisRawH5, compression, force):
->>>>>>> 56ced897
 
     if not raw_h5.exists:
         raw_h5.create(compression=compression, pre_allocate= not create_only)
@@ -334,7 +307,6 @@
         return raw_h5.update(force=force)
 
 
-
 def cli_wrap():
     """Wrapper for cli"""
 
